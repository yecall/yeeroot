--- conflicted
+++ resolved
@@ -27,17 +27,4 @@
 parking_lot = "0.7.1"
 log = "0.4"
 parity-codec = "3.5"
-<<<<<<< HEAD
-futures = "0.1"
-smallvec = "0.6"
-serde-hex = "0.1"
-rustc-hex = "2.0.1"
-serde_json = "1.0"
-hex-serde = "0.1.0"
-impl-serde = "0.1"
-
-[dev-dependencies]
-serde_json = "1.0"
-=======
-yee-serde-hex = { package = "yee-serde-hex", path = "serde-hex" }
->>>>>>> 11b7f471
+yee-serde-hex = { package = "yee-serde-hex", path = "serde-hex" }