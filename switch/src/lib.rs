--- conflicted
+++ resolved
@@ -16,44 +16,19 @@
 // along with YeeChain.  If not, see <https://www.gnu.org/licenses/>.
 
 pub mod params;
+mod config;
 use substrate_cli::{VersionInfo};
 use crate::params::SwitchCommandCmd;
 use log::{info, warn, debug, trace};
 use std::thread;
 use futures::future::Future;
-<<<<<<< HEAD
 use std::net::SocketAddr;
 use yee_switch_rpc::author::Author;
 use substrate_primitives::H256;
-=======
-use jsonrpc_core::*;
-use yee_runtime::opaque::Block;
-use route_rpc_servers::{self};
-use yee_runtime::Hash;
-use std::path::{PathBuf, Path};
-use app_dirs::{AppDataType, AppInfo};
-use std::fs::File;
-use std::io::Read;
-use std::collections::HashMap;
-use serde_derive::{Deserialize, Serialize};
 
-pub fn switch_run(cmd: SwitchCommandCmd, version: VersionInfo) -> substrate_cli::error::Result<()> {
-    info!("switch cmd is :{:?}", cmd);
+pub const TARGET : &str = "switch";
 
-
-    let conf: SwitchRouterConf = get_shard_config(&cmd, &version)?;
-
-    info!(target: TARGET, "switch router_conf={:?}", &conf);
-
->>>>>>> 282bdc00
-
-const TARGET : &str = "switch";
-
-<<<<<<< HEAD
 pub fn run(cmd: SwitchCommandCmd, version: VersionInfo) -> substrate_cli::error::Result<()> {
-=======
-    let http_port = cmd.http_port.to_string();
->>>>>>> 282bdc00
 
     let rpc_interface: &str = if cmd.rpc_external { "0.0.0.0" } else { "127.0.0.1" };
 
@@ -111,72 +86,4 @@
     }
 
     Ok(address)
-}
-
-
-const TARGET : &str = "switch";
-
-/// Run switch  service
-/// # Configure file description
-/// ### Path
-/// <base_path>/conf/switch-rpc-router.toml
-///
-/// ### Content
-/// ```
-/// [shards]
-/// [shards.0]
-/// rpc = ["192.168.1.0,192.168.1.1,192.168.1.2"]
-///
-/// [shards.1]
-/// rpc = ["202.168.1.0,202.168.1.1,202.168.1.2"]
-/// ```
-
-#[derive(Serialize, Deserialize)]
-#[derive(Debug, Clone)]
-pub struct Shard {
-    pub rpc: Vec<String>,
-}
-
-#[derive(Serialize, Deserialize)]
-#[derive(Debug, Clone)]
-pub struct SwitchRouterConf {
-    pub shards: HashMap<String, Shard>,
-}
-
-fn get_shard_config(cmd: &SwitchCommandCmd, version: &VersionInfo) -> substrate_cli::error::Result<SwitchRouterConf> {
-    let conf_path = conf_path(&base_path(cmd, version));
-
-    let conf_path = conf_path.join("switch-rpc-router.toml");
-
-    trace!(target: TARGET, "conf_path:{}", conf_path.to_string_lossy());
-
-    let mut file = File::open(&conf_path).map_err(|e|"Non-existed conf file")?;
-
-    let mut str_val = String::new();
-    file.read_to_string(&mut str_val)?;
-
-    let conf: SwitchRouterConf = toml::from_str(&str_val).map_err(|e| "Error reading conf file")?;
-
-    Ok(conf)
-}
-
-pub fn conf_path(base_path: &Path) -> PathBuf {
-    let mut path = base_path.to_owned();
-    path.push("conf");
-    path
-}
-
-fn base_path(cli: &SwitchCommandCmd, version: &VersionInfo) -> PathBuf {
-    cli.base_path.clone()
-        .unwrap_or_else(||
-            app_dirs::get_app_root(
-                AppDataType::UserData,
-                &AppInfo {
-                    name: version.executable_name,
-                    author: version.author,
-                },
-            ).expect("app directories exist on all supported platforms; qed")
-        )
-}
-
-
+}