--- conflicted
+++ resolved
@@ -302,13 +302,8 @@
     let (shard_num, shard_count) = (shard_num as u16, shard_count as u16);
 
     let mut extrinsic_shard: HashMap<u16, Vec<H256>> = HashMap::new();
-<<<<<<< HEAD
     for i in 0..body.len() - 5 {
         let extrinsic = &body[i + 5];
-=======
-    for i in 0..body.len() {
-        let extrinsic = &body[i];
->>>>>>> 2dbd614b
         let bytes = extrinsic.encode();
         let mut bytes = bytes.as_slice();
         if let Some(ex) = Decode::decode(&mut bytes) {
