// Copyright (C) 2019 Yee Foundation.
//
// This file is part of YeeChain.
//
// YeeChain is free software: you can redistribute it and/or modify
// it under the terms of the GNU General Public License as published by
// the Free Software Foundation, either version 3 of the License, or
// (at your option) any later version.
//
// YeeChain is distributed in the hope that it will be useful,
// but WITHOUT ANY WARRANTY; without even the implied warranty of
// MERCHANTABILITY or FITNESS FOR A PARTICULAR PURPOSE.  See the
// GNU General Public License for more details.
//
// You should have received a copy of the GNU General Public License
// along with YeeChain.  If not, see <https://www.gnu.org/licenses/>.

//! POW (Proof of Work) consensus in YeeChain

use {
    std::{fmt::Debug, marker::PhantomData, sync::Arc},
    futures::{Future, IntoFuture},
    log::{warn},
    parking_lot::RwLock,
};
use {
    client::{
        ChainHead,
        blockchain::HeaderBackend,
        BlockBody,
        BlockchainEvents,
    },
    consensus_common::{
        BlockImport, Environment, Proposer, SyncOracle,
        import_queue::{
            BasicQueue,
            SharedBlockImport, SharedJustificationImport,
        },
    },
    inherents::{InherentDataProviders, RuntimeString},
    primitives::Pair,
    runtime_primitives::{
        codec::{
            Decode, Encode, Codec,
        },
        traits::{
            DigestItemFor,
            Block,
            ProvideRuntimeApi,
        },
    },
    foreign_chain::{ForeignChain, ForeignChainConfig},
    yee_sharding_primitives::ShardingAPI,
};
use {
    pow_primitives::YeePOWApi,
};

pub use digest::{CompatibleDigestItem, ProofDigestItem};
pub use pow::{PowSeal, WorkProof, ProofNonce, ProofMulti,
              MiningAlgorithm, MiningHash, OriginalMerkleProof, CompactMerkleProof};
pub use job::{JobManager, DefaultJobManager, DefaultJob};
use yee_sharding::ShardingDigestItem;
<<<<<<< HEAD
use primitives::H256;
use substrate_service::ServiceFactory;
=======
use yee_srml_pow::RewardCondition;
>>>>>>> 7688042e

mod job;
mod digest;
mod pow;
mod verifier;
mod worker;

pub struct Params<AccountId> {
    pub coinbase: AccountId,
    pub force_authoring: bool,
    pub mine: bool,
    pub shard_num: u16,
    pub shard_count: u16,
}

pub fn start_pow<B, P, C, I, E, AccountId, SO, OnExit>(
    local_key: Arc<P>,
    client: Arc<C>,
    block_import: Arc<I>,
    env: Arc<E>,
    sync_oracle: SO,
    on_exit: OnExit,
    inherent_data_providers: InherentDataProviders,
    job_manager: Arc<RwLock<Option<Arc<dyn JobManager<Job=DefaultJob<B, P::Public>>>>>>,
    params: Params<AccountId>,
) -> Result<impl Future<Item=(), Error=()>, consensus_common::Error> where
    B: Block,
    P: Pair + 'static,
    <P as Pair>::Public: Clone + Debug + Decode + Encode + Send + Sync,
    C: ChainHead<B> + HeaderBackend<B> + ProvideRuntimeApi + 'static,
    <C as ProvideRuntimeApi>::Api: YeePOWApi<B>,
    I: BlockImport<B, Error=consensus_common::Error> + Send + Sync + 'static,
    E: Environment<B> + Send + Sync + 'static,
    <E as Environment<B>>::Error: Debug + Send,
    <<<E as Environment<B>>::Proposer as Proposer<B>>::Create as IntoFuture>::Future: Send + 'static,
    AccountId: Clone + Debug + Decode + Encode + Default + Send + Sync + 'static,
    SO: SyncOracle + Send + Sync + Clone,
    OnExit: Future<Item=(), Error=()>,
    DigestItemFor<B>: CompatibleDigestItem<B, P::Public> + ShardingDigestItem<u16>,
    DigestItemFor<B>: ProofDigestItem<B>,
    <B as Block>::Hash: From<H256> + Ord,
{
    let inner_job_manager = Arc::new(DefaultJobManager::new(
        client.clone(),
        env.clone(),
        inherent_data_providers.clone(),
        local_key.public(),
        block_import.clone(),
    ));

    let mut reg_lock = job_manager.write();
    match *reg_lock {
        Some(_) => {
            warn!("job manager already registered");
            panic!("job manager can only be registered once");
        },
        None => {
            *reg_lock = Some(inner_job_manager.clone());
        }
    }

    let worker = Arc::new(worker::DefaultWorker::new(
        inner_job_manager.clone(),
        block_import,
        inherent_data_providers.clone(),
        params.coinbase,
    ));
    worker::start_worker(
        worker,
        sync_oracle,
        on_exit,
        params.mine)
}

/// POW chain import queue
pub type PowImportQueue<B> = BasicQueue<B>;

/// Start import queue for POW consensus
<<<<<<< HEAD
pub fn import_queue<F, C, AuthorityId>(
    block_import: SharedBlockImport<F::Block>,
    justification_import: Option<SharedJustificationImport<F::Block>>,
    client: Arc<C>,
    inherent_data_providers: InherentDataProviders,
    foreign_chains: Arc<RwLock<Option<ForeignChain<F, C>>>>,
) -> Result<PowImportQueue<F::Block>, consensus_common::Error> where
    H256: From<<F::Block as Block>::Hash>,
    F: ServiceFactory + Send + Sync,
    <F as ServiceFactory>::Configuration: ForeignChainConfig + Clone + Send + Sync,
    DigestItemFor<F::Block>: CompatibleDigestItem<F::Block, AuthorityId> + ProofDigestItem<F::Block> + ShardingDigestItem<u16>,
    C: ProvideRuntimeApi + 'static + Send + Sync,
    C: HeaderBackend<<F as ServiceFactory>::Block>,
    C: BlockBody<<F as ServiceFactory>::Block>,
    C: BlockchainEvents<<F as ServiceFactory>::Block>,
    C: ChainHead<<F as ServiceFactory>::Block>,
    <C as ProvideRuntimeApi>::Api: ShardingAPI<<F as ServiceFactory>::Block>,
=======
pub fn import_queue<B, C, AccountId, AuthorityId>(
    block_import: SharedBlockImport<B>,
    justification_import: Option<SharedJustificationImport<B>>,
    client: Arc<C>,
    inherent_data_providers: InherentDataProviders,
    coinbase: AccountId,
) -> Result<PowImportQueue<B>, consensus_common::Error> where
    B: Block,
    DigestItemFor<B>: CompatibleDigestItem<B, AuthorityId> + ShardingDigestItem<u16>,
    C: 'static + Send + Sync,
    AccountId: Codec + Send + Sync + 'static,
>>>>>>> 7688042e
    AuthorityId: Decode + Encode + Clone + Send + Sync + 'static,
    substrate_service::config::Configuration<<F as ServiceFactory>::Configuration, <F as ServiceFactory>::Genesis> : Clone,
{
    register_inherent_data_provider(&inherent_data_providers, coinbase)?;

    let verifier = Arc::new(
        verifier::PowVerifier {
            client,
            inherent_data_providers,
            foreign_chains,
            phantom: PhantomData,
        }
    );
    Ok(BasicQueue::<F::Block>::new(verifier, block_import, justification_import))
}

pub fn register_inherent_data_provider<AccountId: 'static + Codec + Send + Sync>(
    inherent_data_providers: &InherentDataProviders,
    coinbase: AccountId,
) -> Result<(), consensus_common::Error> where
    AccountId : Codec + Send + Sync + 'static, {

    if !inherent_data_providers.has_provider(&yee_srml_pow::INHERENT_IDENTIFIER) {
        inherent_data_providers.register_provider(yee_srml_pow::InherentDataProvider::new(coinbase, RewardCondition::Normal))
            .map_err(inherent_to_common_error)
    } else {
        Ok(())
    }
}

fn inherent_to_common_error(err: RuntimeString) -> consensus_common::Error {
    consensus_common::ErrorKind::InherentData(err.into()).into()
}<|MERGE_RESOLUTION|>--- conflicted
+++ resolved
@@ -20,7 +20,7 @@
 use {
     std::{fmt::Debug, marker::PhantomData, sync::Arc},
     futures::{Future, IntoFuture},
-    log::{warn},
+    log::warn,
     parking_lot::RwLock,
 };
 use {
@@ -61,12 +61,9 @@
               MiningAlgorithm, MiningHash, OriginalMerkleProof, CompactMerkleProof};
 pub use job::{JobManager, DefaultJobManager, DefaultJob};
 use yee_sharding::ShardingDigestItem;
-<<<<<<< HEAD
+use yee_srml_pow::RewardCondition;
 use primitives::H256;
 use substrate_service::ServiceFactory;
-=======
-use yee_srml_pow::RewardCondition;
->>>>>>> 7688042e
 
 mod job;
 mod digest;
@@ -145,13 +142,13 @@
 pub type PowImportQueue<B> = BasicQueue<B>;
 
 /// Start import queue for POW consensus
-<<<<<<< HEAD
-pub fn import_queue<F, C, AuthorityId>(
+pub fn import_queue<F, C, AccountId, AuthorityId>(
     block_import: SharedBlockImport<F::Block>,
     justification_import: Option<SharedJustificationImport<F::Block>>,
     client: Arc<C>,
     inherent_data_providers: InherentDataProviders,
     foreign_chains: Arc<RwLock<Option<ForeignChain<F, C>>>>,
+    coinbase: AccountId,
 ) -> Result<PowImportQueue<F::Block>, consensus_common::Error> where
     H256: From<<F::Block as Block>::Hash>,
     F: ServiceFactory + Send + Sync,
@@ -163,19 +160,7 @@
     C: BlockchainEvents<<F as ServiceFactory>::Block>,
     C: ChainHead<<F as ServiceFactory>::Block>,
     <C as ProvideRuntimeApi>::Api: ShardingAPI<<F as ServiceFactory>::Block>,
-=======
-pub fn import_queue<B, C, AccountId, AuthorityId>(
-    block_import: SharedBlockImport<B>,
-    justification_import: Option<SharedJustificationImport<B>>,
-    client: Arc<C>,
-    inherent_data_providers: InherentDataProviders,
-    coinbase: AccountId,
-) -> Result<PowImportQueue<B>, consensus_common::Error> where
-    B: Block,
-    DigestItemFor<B>: CompatibleDigestItem<B, AuthorityId> + ShardingDigestItem<u16>,
-    C: 'static + Send + Sync,
     AccountId: Codec + Send + Sync + 'static,
->>>>>>> 7688042e
     AuthorityId: Decode + Encode + Clone + Send + Sync + 'static,
     substrate_service::config::Configuration<<F as ServiceFactory>::Configuration, <F as ServiceFactory>::Genesis> : Clone,
 {
