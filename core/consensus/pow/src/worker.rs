// Copyright (C) 2019 Yee Foundation.
//
// This file is part of YeeChain.
//
// YeeChain is free software: you can redistribute it and/or modify
// it under the terms of the GNU General Public License as published by
// the Free Software Foundation, either version 3 of the License, or
// (at your option) any later version.
//
// YeeChain is distributed in the hope that it will be useful,
// but WITHOUT ANY WARRANTY; without even the implied warranty of
// MERCHANTABILITY or FITNESS FOR A PARTICULAR PURPOSE.  See the
// GNU General Public License for more details.
//
// You should have received a copy of the GNU General Public License
// along with YeeChain.  If not, see <https://www.gnu.org/licenses/>.

use {
    std::{
        fmt::Debug,
        marker::PhantomData,
        sync::{Arc, RwLock},
        time::{Duration, Instant},
    },
    futures::{
        future::{self, Either, Loop},
        Future, IntoFuture,
    },
    log::{warn, info},
    tokio::timer::Delay,
};
use {
    consensus_common::{
        SyncOracle, ImportBlock,
        BlockImport, BlockOrigin, ForkChoiceStrategy,
    },
    inherents::InherentDataProviders,
    runtime_primitives::{
        codec::{Decode, Encode, Codec},
        traits::{
            Block, Header,
            Digest, DigestFor, DigestItemFor, NumberFor,
        },
    },
};
use super::{
    CompatibleDigestItem, WorkProof, ProofNonce,
};
use crate::job::{JobManager, DefaultJob};
<<<<<<< HEAD
use crate::pow::{check_proof};
use yee_sharding::ShardingDigestItem;
use primitives::H256;
use ansi_term::Colour;
=======
use crate::pow::check_proof;
use yee_sharding::{ShardingDigestItem, ScaleOutPhaseDigestItem};
use crate::ShardExtra;
use crate::verifier::check_shard_info;
>>>>>>> d04e18c0

pub trait PowWorker<JM: JobManager> {
    type Error: Debug + Send;
    type OnJob: IntoFuture<Item=JM::Job, Error=Self::Error>;
    type OnWork: IntoFuture<Item=(), Error=Self::Error>;

    fn stop_sign(&self) -> Arc<RwLock<bool>>;

    fn on_start(&self) -> Result<(), Self::Error>;

    fn on_job(&self) -> Self::OnJob;

    fn on_work(&self, iter: u64) -> Self::OnWork;
}

pub struct DefaultWorker<B, I, JM, AccountId, AuthorityId> {
    job_manager: Arc<JM>,
    block_import: Arc<I>,
    inherent_data_providers: InherentDataProviders,
    stop_sign: Arc<RwLock<bool>>,
    shard_extra: ShardExtra<AccountId>,
    phantom: PhantomData<(B, AuthorityId)>,
}

impl<B, I, JM, AccountId, AuthorityId> DefaultWorker<B, I, JM, AccountId, AuthorityId> where
    B: Block,
    JM: JobManager,
{
    pub fn new(
        job_manager: Arc<JM>,
        block_import: Arc<I>,
        inherent_data_providers: InherentDataProviders,
        shard_extra: ShardExtra<AccountId>,
    ) -> Self {
        DefaultWorker {
            job_manager,
            block_import,
            inherent_data_providers,
            stop_sign: Default::default(),
            shard_extra,
            phantom: PhantomData,
        }
    }
}

impl<B, I, JM, AccountId, AuthorityId> PowWorker<JM> for DefaultWorker<B, I, JM, AccountId, AuthorityId> where
    B: Block,
    DigestFor<B>: Digest,
    I: BlockImport<B, Error=consensus_common::Error> + Send + Sync + 'static,
    DigestItemFor<B>: CompatibleDigestItem<B, AuthorityId> + ShardingDigestItem<u16> + ScaleOutPhaseDigestItem<NumberFor<B>, u16>,
    JM: JobManager<Job=DefaultJob<B, AuthorityId>>,
    AccountId: Codec + Send + Sync + Clone + 'static,
<<<<<<< HEAD
    AuthorityId: Decode + Encode + Clone + 'static,
    B::Hash: From<H256> + Ord,
=======
    AuthorityId: Decode + Encode + Send + Sync + Clone + 'static,
>>>>>>> d04e18c0
{
    type Error = consensus_common::Error;
    type OnJob = Box<dyn Future<Item=DefaultJob<B, AuthorityId>, Error=Self::Error> + Send>;
    type OnWork = Box<dyn Future<Item=(), Error=Self::Error> + Send>;

    fn stop_sign(&self) -> Arc<RwLock<bool>> {
        self.stop_sign.clone()
    }

    fn on_start(&self) -> Result<(), consensus_common::Error> {
        super::register_inherent_data_provider(&self.inherent_data_providers, self.shard_extra.coinbase.clone())
    }

    fn on_job(&self) -> Self::OnJob {
        self.job_manager.get_job()
    }

    fn on_work(&self,
              iter: u64,
    ) -> Self::OnWork {
        let block_import = self.block_import.clone();

        let job = self.on_job().into_future();

        let shard_extra = self.shard_extra.clone();

        let on_proposal_block = move |job: DefaultJob<B, AuthorityId>| -> Result<(), consensus_common::Error> {
            let header = job.header;
            let body = job.body;
            let header_num = header.number().clone();
            let header_pre_hash = header.hash();
            let digest_item = job.digest_item;
            let pow_target = digest_item.pow_target;
            let xts_proof = job.xts_proof.clone();

            info!("block template {} @ {:?}, pow target: {:#x}", header_num, header_pre_hash, pow_target);

            // TODO: remove hardcoded
            const PREFIX: &str = "yeeroot-";

            for i in 0_u64..iter {

                let shard_extra = shard_extra.clone();
                let proof = WorkProof::Nonce(ProofNonce::get_with_prefix_len(PREFIX, 12, i));
                let mut seal = digest_item.clone();
                seal.work_proof = proof;

                if let Ok((post_digest, hash)) = check_proof(&header, &seal){

                    check_shard_info::<B, AccountId>(&header, shard_extra)?;

                    let import_block: ImportBlock<B> = ImportBlock {
                        origin: BlockOrigin::Own,
                        header,
                        justification: None,
                        proof: Some(xts_proof),
                        post_digests: vec![post_digest],
                        body: Some(body),
                        finalized: false,
                        auxiliary: Vec::new(),
                        fork_choice: ForkChoiceStrategy::LongestChain,
                    };
                    block_import.import_block(import_block, Default::default())?;

                    info!("{} @ {} {:?}", Colour::Blue.bold().paint("Block Mined"), header_num, hash);
                    return Ok(());
                }
            }

            Ok(())
        };

        Box::new(
            job
                .map_err(to_common_error)
                .map(move |job| {
                    if let Err(e) = on_proposal_block(job) {
                        warn!("block proposal failed {:?}", e);
                    }
                })
        )
    }
}

pub fn to_common_error<E: Debug>(e: E) -> consensus_common::Error {
    consensus_common::ErrorKind::ClientImport(format!("{:?}", e)).into()
}

pub fn start_worker<W, SO, OnExit, JM>(
    worker: Arc<W>,
    sync_oracle: SO,
    on_exit: OnExit,
    mine: bool,
) -> Result<impl Future<Item=(), Error=()>, consensus_common::Error> where
    W: PowWorker<JM>,
    SO: SyncOracle,
    OnExit: Future<Item=(), Error=()>,
    JM : JobManager,
{
    worker.on_start().map_err(to_common_error)?;

    let stop_sign = worker.stop_sign();

    info!("worker loop start");
    let work = future::loop_fn((), move |()| {
        let delay = Delay::new(Instant::now() + Duration::from_secs(5));
        let delayed_continue = Either::A(delay.then(|_| future::ok(Loop::Continue(()))));
        let no_delay_stop = Either::B(future::ok(Loop::Break(())));

        if !mine {
            return Either::A(no_delay_stop);
        }

        match worker.stop_sign().read() {
            Ok(stop_sign) => {
                if *stop_sign {
                    return Either::A(no_delay_stop);
                }
            }
            Err(e) => {
                warn!("work stop sign read error {:?}", e);
                return Either::A(no_delay_stop);
            }
        }

        // worker main loop
        info!("worker one loop start");

        if sync_oracle.is_major_syncing() {
            return Either::A(delayed_continue);
        }

        let task = worker.on_work(10000).into_future();
        Either::B(
            task.then(|_| Delay::new(Instant::now()))
                .then(|_| Ok(Loop::Continue(())))
        )
    });

    Ok(work.select(on_exit).then(move |_| {
        stop_sign.write()
            .map(|mut sign| { *sign = true; })
            .unwrap_or_else(|e| { warn!("write stop sign error : {:?}", e); });

        Ok(())
    }))
}<|MERGE_RESOLUTION|>--- conflicted
+++ resolved
@@ -47,17 +47,14 @@
     CompatibleDigestItem, WorkProof, ProofNonce,
 };
 use crate::job::{JobManager, DefaultJob};
-<<<<<<< HEAD
+use crate::pow::check_proof;
+use yee_sharding::{ShardingDigestItem, ScaleOutPhaseDigestItem};
+use crate::ShardExtra;
+use crate::verifier::check_shard_info;
 use crate::pow::{check_proof};
 use yee_sharding::ShardingDigestItem;
 use primitives::H256;
 use ansi_term::Colour;
-=======
-use crate::pow::check_proof;
-use yee_sharding::{ShardingDigestItem, ScaleOutPhaseDigestItem};
-use crate::ShardExtra;
-use crate::verifier::check_shard_info;
->>>>>>> d04e18c0
 
 pub trait PowWorker<JM: JobManager> {
     type Error: Debug + Send;
@@ -110,12 +107,9 @@
     DigestItemFor<B>: CompatibleDigestItem<B, AuthorityId> + ShardingDigestItem<u16> + ScaleOutPhaseDigestItem<NumberFor<B>, u16>,
     JM: JobManager<Job=DefaultJob<B, AuthorityId>>,
     AccountId: Codec + Send + Sync + Clone + 'static,
-<<<<<<< HEAD
+    AuthorityId: Decode + Encode + Send + Sync + Clone + 'static,
     AuthorityId: Decode + Encode + Clone + 'static,
     B::Hash: From<H256> + Ord,
-=======
-    AuthorityId: Decode + Encode + Send + Sync + Clone + 'static,
->>>>>>> d04e18c0
 {
     type Error = consensus_common::Error;
     type OnJob = Box<dyn Future<Item=DefaultJob<B, AuthorityId>, Error=Self::Error> + Send>;
