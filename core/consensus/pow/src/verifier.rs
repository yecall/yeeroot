--- conflicted
+++ resolved
@@ -35,12 +35,9 @@
         traits::{
             Block, Header,
             AuthorityIdFor, Digest, DigestItemFor,
-<<<<<<< HEAD
+            NumberFor,
             BlakeTwo256,
             ProvideRuntimeApi,
-=======
-            NumberFor,
->>>>>>> d04e18c0
         },
     },
     substrate_service::{
@@ -60,7 +57,13 @@
     yee_runtime::{AccountId, BalancesCall},
 };
 use super::CompatibleDigestItem;
-<<<<<<< HEAD
+use crate::pow::check_proof;
+use yee_sharding::{ShardingDigestItem, ScaleOutPhaseDigestItem, ScaleOutPhase};
+use log::warn;
+use crate::{TriggerExit, ScaleOut, ShardExtra};
+use std::thread::sleep;
+use std::time::Duration;
+use yee_sharding_primitives::utils::shard_num_for;
 use crate::pow::{check_proof, gen_extrinsic_proof};
 use relay_proof::ProofDigestItem;
 use yee_sharding::ShardingDigestItem;
@@ -74,19 +77,8 @@
 use yee_runtime::BlockId;
 
 /// Verifier for POW blocks.
+pub struct PowVerifier<C, AccountId, AuthorityId> {
 pub struct PowVerifier<F: ServiceFactory, C, AuthorityId> {
-=======
-use crate::pow::check_proof;
-use yee_sharding::{ShardingDigestItem, ScaleOutPhaseDigestItem, ScaleOutPhase};
-use log::warn;
-use crate::{TriggerExit, ScaleOut, ShardExtra};
-use std::thread::sleep;
-use std::time::Duration;
-use yee_sharding_primitives::utils::shard_num_for;
-
-/// Verifier for POW blocks.
-pub struct PowVerifier<C, AccountId, AuthorityId> {
->>>>>>> d04e18c0
     pub client: Arc<C>,
     pub inherent_data_providers: InherentDataProviders,
     pub foreign_chains: Arc<RwLock<Option<ForeignChain<F>>>>,
@@ -95,14 +87,11 @@
 }
 
 #[forbid(deprecated)]
-<<<<<<< HEAD
-impl<F, C, AuthorityId> Verifier<F::Block> for PowVerifier<F, C, AuthorityId> where
-    DigestItemFor<F::Block>: CompatibleDigestItem<F::Block, AuthorityId> + ProofDigestItem<F::Block> + ShardingDigestItem<u16>,
-=======
 impl<B, C, AccountId, AuthorityId> Verifier<B> for PowVerifier<C, AccountId, AuthorityId> where
     B: Block,
     DigestItemFor<B>: CompatibleDigestItem<B, AuthorityId> + ShardingDigestItem<u16> + ScaleOutPhaseDigestItem<NumberFor<B>, u16>,
->>>>>>> d04e18c0
+impl<F, C, AuthorityId> Verifier<F::Block> for PowVerifier<F, C, AuthorityId> where
+    DigestItemFor<F::Block>: CompatibleDigestItem<F::Block, AuthorityId> + ProofDigestItem<F::Block> + ShardingDigestItem<u16>,
     C: Send + Sync,
     AccountId: Decode + Encode + Clone + Send + Sync,
     AuthorityId: Decode + Encode + Clone + Send + Sync,
@@ -130,16 +119,13 @@
         let _parent_hash = *header.parent_hash();
 
         // check if header has a valid work proof
-<<<<<<< HEAD
-        let (pre_header, seal, p_h) = check_header::<F::Block, AuthorityId>(
-            header.clone(),
-            hash.clone(),
-=======
         let (pre_header, seal) = check_header::<B, AccountId, AuthorityId>(
             header,
             hash,
             self.shard_extra.clone(),
->>>>>>> d04e18c0
+        let (pre_header, seal, p_h) = check_header::<F::Block, AuthorityId>(
+            header.clone(),
+            hash.clone(),
         )?;
 
         // TODO: verify body
@@ -252,12 +238,9 @@
 fn check_header<B, AccountId, AuthorityId>(
     mut header: B::Header,
     hash: B::Hash,
-<<<<<<< HEAD
-) -> Result<(B::Header, DigestItemFor<B>, H256), String> where
-=======
     shard_extra: ShardExtra<AccountId>
 ) -> Result<(B::Header, DigestItemFor<B>), String> where
->>>>>>> d04e18c0
+) -> Result<(B::Header, DigestItemFor<B>, H256), String> where
     B: Block,
     DigestItemFor<B>: CompatibleDigestItem<B, AuthorityId> + ShardingDigestItem<u16> + ScaleOutPhaseDigestItem<NumberFor<B>, u16>,
     AuthorityId: Decode + Encode + Clone,
@@ -278,10 +261,7 @@
 
     check_proof(&header, &seal)?;
 
-<<<<<<< HEAD
     Ok((header, digest_item, seal.relay_proof.clone()))
-=======
-    Ok((header, digest_item))
 }
 
 pub fn check_shard_info<B, AccountId>(
@@ -337,5 +317,4 @@
     // TODO: check shard info other criteria
 
     Ok(())
->>>>>>> d04e18c0
 }