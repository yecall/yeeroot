--- conflicted
+++ resolved
@@ -127,10 +127,6 @@
             error!("{}: {}", Colour::Red.paint("check body failed"), e);
             e
         })?;
-<<<<<<< HEAD
-=======
-
->>>>>>> 2dbd614b
         let import_block = ImportBlock {
             origin,
             header: pre_header,
@@ -164,19 +160,8 @@
     fn check_body(&self, body: &Option<Vec<<F::Block as Block>::Extrinsic>>, pre_header: &<F::Block as Block>::Header, proof_root: H256) -> Result<(), String> {
         match body.as_ref() {
             Some(exs) => {
-<<<<<<< HEAD
                 // check relay extrinsic.
                 self.check_relay_transfer(pre_header.digest().logs(), exs)?;
-=======
-                // check proof root
-                // let (root, proof) = gen_extrinsic_proof::<F::Block>(&pre_header, &exs);
-                // if root != proof_root {
-                //     return Err("Proof is invalid.".to_string());
-                // }
-                // check relay extrinsic.
-                self.check_relay_transfer(pre_header.digest().logs(), exs)?;
-                return Ok(());
->>>>>>> 2dbd614b
             }
             None => {}
         }
