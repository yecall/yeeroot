// Copyright (C) 2019 Yee Foundation.
//
// This file is part of YeeChain.
//
// YeeChain is free software: you can redistribute it and/or modify
// it under the terms of the GNU General Public License as published by
// the Free Software Foundation, either version 3 of the License, or
// (at your option) any later version.
//
// YeeChain is distributed in the hope that it will be useful,
// but WITHOUT ANY WARRANTY; without even the implied warranty of
// MERCHANTABILITY or FITNESS FOR A PARTICULAR PURPOSE.  See the
// GNU General Public License for more details.
//
// You should have received a copy of the GNU General Public License
// along with YeeChain.  If not, see <https://www.gnu.org/licenses/>.

use {
	futures::{
		Future, IntoFuture,
		future,
	},
	log::warn,
	std::{
		fmt::Debug,
		marker::PhantomData,
		sync::Arc,
		time::{
			SystemTime, UNIX_EPOCH,
		},
	},
};
use {
	client::{
		ChainHead,
		blockchain::HeaderBackend,
	},
	consensus_common::{
		Environment, Proposer, BlockOrigin,  ForkChoiceStrategy, ImportBlock, BlockImport
	},
	inherents::InherentDataProviders,
	runtime_primitives::{
		generic::BlockId,
		traits::{Block, ProvideRuntimeApi, Zero, One, As, DigestItemFor, NumberFor, SimpleArithmetic, DigestFor, Digest, Header},
	},
};
use {
	super::{
		worker::to_common_error,
	},
};
use std::time::Duration;
use crate::{PowSeal, WorkProof, CompatibleDigestItem, ShardExtra};
use parity_codec::{Decode, Encode};
use log::info;
use {
	pow_primitives::{YeePOWApi, PowTarget},
};
<<<<<<< HEAD
use crate::pow::{check_proof, gen_extrinsic_proof};
use yee_sharding::ShardingDigestItem;
use primitives::H256;
use ansi_term::Colour;
use relay_proof::ProofDigestItem;
=======
use crate::pow::check_proof;
use yee_sharding::{ShardingDigestItem, ScaleOutPhaseDigestItem};
use crate::verifier::check_shard_info;
>>>>>>> d04e18c0

#[derive(Clone)]
pub struct DefaultJob<B: Block, AuthorityId: Decode + Encode + Clone> {
	/// Hash for header with consensus post-digests (unknown WorkProof) applied
	/// The hash has 2 uses:
	/// 1. distinguish different job
	/// 2. build merkle tree of ProofMulti
	pub hash: B::Hash,
	/// The header, without consensus post-digests applied
	pub header: B::Header,
	/// Block's body
	pub body: Vec<B::Extrinsic>,
	/// Digest item
	pub digest_item: PowSeal<B, AuthorityId>,
	/// extrinsic proof
	pub xts_proof: Vec<u8>,
}

impl<B: Block, AuthorityId: Decode + Encode + Clone> Job for DefaultJob<B, AuthorityId>{

	type Hash = B::Hash;
}

pub trait Job{
	type Hash;
}

pub trait JobManager: Send + Sync
{
	type Job : Job;

	/// get job with unknown proof
	fn get_job(&self) -> Box<dyn Future<Item=Self::Job, Error=consensus_common::Error> + Send>;

	/// submit job
	fn submit_job(&self, job: Self::Job) -> Box<dyn Future<Item=<Self::Job as Job>::Hash, Error=consensus_common::Error> + Send>;

}

pub struct DefaultJobManager<B, C, E, AccountId, AuthorityId, I> {
	client: Arc<C>,
	env: Arc<E>,
	inherent_data_providers: InherentDataProviders,
	authority_id: AuthorityId,
	block_import: Arc<I>,
	shard_extra: ShardExtra<AccountId>,
	phantom: PhantomData<B>,
}

impl<B, C, E, AccountId, AuthorityId, I> DefaultJobManager<B, C, E, AccountId, AuthorityId, I> where
	B: Block,
	C: ChainHead<B>,
	E: Environment<B> + 'static,
	<E as Environment<B>>::Proposer: Proposer<B>,
	<E as Environment<B>>::Error: Debug,
	<<E as Environment<B>>::Proposer as Proposer<B>>::Create: IntoFuture<Item=B>,
	<<<E as Environment<B>>::Proposer as Proposer<B>>::Create as IntoFuture>::Future: Send + 'static,
	AuthorityId: Decode + Encode + Clone,
	I: BlockImport<B, Error=consensus_common::Error> + Send + Sync + 'static,
{
	pub fn new(
		client: Arc<C>,
		env: Arc<E>,
		inherent_data_providers: InherentDataProviders,
		authority_id: AuthorityId,
		block_import: Arc<I>,
		shard_extra: ShardExtra<AccountId>
	) -> Self {
		Self {
			client,
			env,
			inherent_data_providers,
			authority_id,
			block_import,
			shard_extra,
			phantom: PhantomData,
		}
	}
}

impl<B, C, E, AccountId, AuthorityId, I> JobManager for DefaultJobManager<B, C, E, AccountId, AuthorityId, I>
	where B: Block,
<<<<<<< HEAD
	      DigestItemFor<B>: super::CompatibleDigestItem<B, AuthorityId> + ProofDigestItem<B> + ShardingDigestItem<u16>,
=======
	      DigestItemFor<B>: super::CompatibleDigestItem<B, AuthorityId> + ShardingDigestItem<u16> + ScaleOutPhaseDigestItem<NumberFor<B>, u16>,
>>>>>>> d04e18c0
	      C: ChainHead<B> + Send + Sync + 'static,
	      C: HeaderBackend<B> + ProvideRuntimeApi,
	      <C as ProvideRuntimeApi>::Api: YeePOWApi<B>,
	      E: Environment<B> + 'static + Send + Sync,
	      <E as Environment<B>>::Proposer: Proposer<B>,
	      <E as Environment<B>>::Error: Debug,
	      <<E as Environment<B>>::Proposer as Proposer<B>>::Create: IntoFuture<Item=B>,
	      <<<E as Environment<B>>::Proposer as Proposer<B>>::Create as IntoFuture>::Future: Send + 'static,
	      AuthorityId: Decode + Encode + Clone + Send + Sync + 'static,
	      AccountId: Decode + Encode + Clone + Send + Sync + 'static,
	      I: BlockImport<B, Error=consensus_common::Error> + Send + Sync + 'static,
          <B as Block>::Hash: From<H256> + Ord,
{
	type Job = DefaultJob<B, AuthorityId>;

	fn get_job(&self) -> Box<dyn Future<Item=Self::Job, Error=consensus_common::Error> + Send> {
		let get_data = || {
			let chain_head = self.client.best_block_header()
				.map_err(to_common_error)?;
			let proposer = self.env.init(&chain_head, &vec![])
				.map_err(to_common_error)?;
			let inherent_data = self.inherent_data_providers.create_inherent_data()
				.map_err(to_common_error)?;
			Ok((proposer, inherent_data))
		};
		let (proposer, inherent_data) = match get_data() {
			Ok((p, d)) => (p, d),
			Err(e) => {
				warn!("failed to get proposer {:?}", e);
				return Box::new(future::err(e));
			}
		};

		let client = self.client.clone();
		let authority_id = self.authority_id.clone();

		let build_job = move |block: B| {
			let (mut header, body) = block.deconstruct();
			let header_num = header.number().clone();
			let header_pre_hash = header.hash();
			let timestamp = timestamp_now()?;
			let pow_target = calc_pow_target(client, &header, timestamp)?;
			let authority_id = authority_id;
			let work_proof = WorkProof::Unknown;
			// generate proof
			let (relay_proof, proof) = gen_extrinsic_proof::<B>(&header, &body);

			let pow_seal = PowSeal {
				authority_id,
				pow_target,
				timestamp,
				work_proof,
				relay_proof,
			};
			let mut header_with_pow_seal = header.clone();
			let item = <DigestItemFor<B> as CompatibleDigestItem<B, AuthorityId>>::pow_seal(pow_seal.clone());
			header_with_pow_seal.digest_mut().push(item);

			let hash = header_with_pow_seal.hash();

			info!("job {} @ {:?}, pow target: {:#x}", header_num, header_pre_hash, pow_target);

			Ok(DefaultJob {
				hash,
				header,
				body,
				digest_item: pow_seal,
				xts_proof: proof,
			})
		};

		Box::new(proposer.propose(inherent_data, Duration::from_secs(10)).into_future()
			.map_err(to_common_error).and_then(build_job))
	}

	fn submit_job(&self, job: Self::Job) -> Box<dyn Future<Item=<Self::Job as Job>::Hash, Error=consensus_common::Error> + Send>{

		let block_import = self.block_import.clone();

		let check_job = move |job: Self::Job| -> Result<<Self::Job as Job>::Hash, consensus_common::Error>{
			let number = &job.header.number().clone();
			let (post_digest, hash) = check_proof(&job.header, &job.digest_item)?;
<<<<<<< HEAD
=======

			check_shard_info::<B, AccountId>(&job.header, self.shard_extra.clone())?;

>>>>>>> d04e18c0
			let import_block: ImportBlock<B> = ImportBlock {
				origin: BlockOrigin::Own,
				header: job.header,
				justification: None,
				proof: Some(job.xts_proof),
				post_digests: vec![post_digest],
				body: Some(job.body),
				finalized: false,
				auxiliary: Vec::new(),
				fork_choice: ForkChoiceStrategy::LongestChain,
			};
			block_import.import_block(import_block, Default::default())?;
			info!("{} @ {} {:?}", Colour::Green.bold().paint("Block Mined"), number, hash);
			Ok(hash)
		};

		Box::new(check_job(job).into_future())

	}
}

fn timestamp_now() -> Result<u64, consensus_common::Error> {
	Ok(SystemTime::now().duration_since(UNIX_EPOCH)
		.map_err(to_common_error)?.as_millis() as u64)
}

fn calc_pow_target<B, C, AuthorityId>(
	client: Arc<C>, header: &<B as Block>::Header, timestamp: u64,
) -> Result<PowTarget, consensus_common::Error> where
	B: Block,
	NumberFor<B>: SimpleArithmetic,
	DigestFor<B>: Digest,
	DigestItemFor<B>: super::CompatibleDigestItem<B, AuthorityId>,
	C: HeaderBackend<B> + ProvideRuntimeApi,
	<C as ProvideRuntimeApi>::Api: YeePOWApi<B>,
	AuthorityId: Encode + Decode + Clone,
{
	let curr_block_id = BlockId::hash(*header.parent_hash());
	let api = client.runtime_api();
	let genesis_pow_target = api.genesis_pow_target(&curr_block_id)
		.map_err(to_common_error)?;
	let adj = api.pow_target_adj(&curr_block_id)
		.map_err(to_common_error)?;
	let curr_header = client.header(curr_block_id)
		.expect("parent block must exist for sealer; qed")
		.expect("parent block must exist for sealer; qed");

	// not on adjustment, reuse parent pow target
	if *header.number() % adj != Zero::zero() {
		let curr_pow_target = curr_header.digest().logs().iter().rev()
			.filter_map(CompatibleDigestItem::as_pow_seal).next()
			.and_then(|seal| Some(seal.pow_target))
			.unwrap_or(genesis_pow_target);
		return Ok(curr_pow_target);
	}

	let mut curr_header = curr_header;
	let mut curr_seal = curr_header.digest().logs().iter().rev()
		.filter_map(CompatibleDigestItem::as_pow_seal).next()
		.expect("Seal must exist when adjustment comes; qed");
	let curr_pow_target = curr_seal.pow_target;
	let (last_num, last_time) = loop {
		let prev_header = client.header(BlockId::hash(*curr_header.parent_hash()))
			.expect("parent block must exist for sealer; qed")
			.expect("parent block must exist for sealer; qed");
		assert!(*prev_header.number() + One::one() == *curr_header.number());
		let prev_seal = prev_header.digest().logs().iter().rev()
			.filter_map(CompatibleDigestItem::as_pow_seal).next();
		if *prev_header.number() % adj == Zero::zero() {
			break (curr_header.number(), curr_seal.timestamp);
		}
		if let Some(prev_seal) = prev_seal {
			curr_header = prev_header;
			curr_seal = prev_seal;
		} else {
			break (curr_header.number(), curr_seal.timestamp);
		}
	};

	let target_block_time = api.target_block_time(&curr_block_id)
		.map_err(to_common_error)?;
	let block_gap = As::<u64>::as_(*header.number() - *last_num);
	let time_gap = timestamp - last_time;
	let expected_gap = target_block_time * 1000 * block_gap;
	let new_pow_target = (curr_pow_target / expected_gap) * time_gap;
	info!("pow target adjustment: gap: {}, time: {}", block_gap, time_gap);
	info!("    new pow target: {:#x}", new_pow_target);

	Ok(new_pow_target)
}<|MERGE_RESOLUTION|>--- conflicted
+++ resolved
@@ -56,17 +56,12 @@
 use {
 	pow_primitives::{YeePOWApi, PowTarget},
 };
-<<<<<<< HEAD
 use crate::pow::{check_proof, gen_extrinsic_proof};
-use yee_sharding::ShardingDigestItem;
+use yee_sharding::{ShardingDigestItem, ScaleOutPhaseDigestItem};
+use crate::verifier::check_shard_info;
 use primitives::H256;
 use ansi_term::Colour;
 use relay_proof::ProofDigestItem;
-=======
-use crate::pow::check_proof;
-use yee_sharding::{ShardingDigestItem, ScaleOutPhaseDigestItem};
-use crate::verifier::check_shard_info;
->>>>>>> d04e18c0
 
 #[derive(Clone)]
 pub struct DefaultJob<B: Block, AuthorityId: Decode + Encode + Clone> {
@@ -149,11 +144,7 @@
 
 impl<B, C, E, AccountId, AuthorityId, I> JobManager for DefaultJobManager<B, C, E, AccountId, AuthorityId, I>
 	where B: Block,
-<<<<<<< HEAD
-	      DigestItemFor<B>: super::CompatibleDigestItem<B, AuthorityId> + ProofDigestItem<B> + ShardingDigestItem<u16>,
-=======
-	      DigestItemFor<B>: super::CompatibleDigestItem<B, AuthorityId> + ShardingDigestItem<u16> + ScaleOutPhaseDigestItem<NumberFor<B>, u16>,
->>>>>>> d04e18c0
+	      DigestItemFor<B>: super::CompatibleDigestItem<B, AuthorityId> + ProofDigestItem<B> + ShardingDigestItem<u16> + ScaleOutPhaseDigestItem<NumberFor<B>, u16>,
 	      C: ChainHead<B> + Send + Sync + 'static,
 	      C: HeaderBackend<B> + ProvideRuntimeApi,
 	      <C as ProvideRuntimeApi>::Api: YeePOWApi<B>,
@@ -236,12 +227,9 @@
 		let check_job = move |job: Self::Job| -> Result<<Self::Job as Job>::Hash, consensus_common::Error>{
 			let number = &job.header.number().clone();
 			let (post_digest, hash) = check_proof(&job.header, &job.digest_item)?;
-<<<<<<< HEAD
-=======
 
 			check_shard_info::<B, AccountId>(&job.header, self.shard_extra.clone())?;
 
->>>>>>> d04e18c0
 			let import_block: ImportBlock<B> = ImportBlock {
 				origin: BlockOrigin::Own,
 				header: job.header,
