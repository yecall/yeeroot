--- conflicted
+++ resolved
@@ -23,7 +23,6 @@
 merkle_light = { git = "https://github.com/yeeco/merkle_light.git", branch = "zzq/proof" }
 yee-sharding = { package = "yee-sharding", path = "../../sharding" }
 yee-sharding-primitives = { package = "yee-sharding-primitives", path = "../../sharding/primitives" }
-<<<<<<< HEAD
 foreign_chain = { package = "yee-foreign-chain", path = "../../../foreign/chain" }
 yee-merkle = { path = "../../merkle" }
 yee-srml-executive = { path = "../../../srml/yee-executive" }
@@ -31,8 +30,7 @@
 util = { package = "util", path = "../../util" }
 hash-db = "0.12"
 ansi_term = "0.11"
-=======
->>>>>>> 7688042e
+yee-sharding-primitives = { package = "yee-sharding-primitives", path = "../../sharding/primitives" }
 
 [dev-dependencies]
 hex-literal = "0.2"
