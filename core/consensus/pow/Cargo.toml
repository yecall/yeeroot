[package]
name = "yee-consensus-pow"
version = "0.1.0"
authors = ["YeeCo <contact@yeefoundation.com>"]
edition = "2018"

[dependencies]
futures = "0.1"
log = "0.4"
parity-codec = "3.5"
pow_primitives = { package = "yee-consensus-pow-primitives", path = "primitives" }
<<<<<<< HEAD
srml-yee-pow = { path = "../../../srml/yee-pow" }
client = { package = "substrate-client", git = "https://github.com/paritytech/substrate.git", branch = "v1.0"}
consensus_common = { package = "substrate-consensus-common", git = "https://github.com/paritytech/substrate.git", branch = "v1.0" }
inherents = { package = "substrate-inherents", git = "https://github.com/paritytech/substrate.git", branch = "v1.0" }
primitives = { package = "substrate-primitives", git = "https://github.com/paritytech/substrate.git", branch = "v1.0" }
runtime_primitives = { package = "sr-primitives", git = "https://github.com/paritytech/substrate.git", branch = "v1.0" }
srml-timestamp = { git = "https://github.com/paritytech/substrate.git", branch = "v1.0" }
=======
consensus_common = { package = "substrate-consensus-common", git = "https://github.com/yeeco/substrate.git", branch = "yee-v1.0" }
inherents = { package = "substrate-inherents", git = "https://github.com/yeeco/substrate.git", branch = "yee-v1.0" }
primitives = { package = "substrate-primitives", git = "https://github.com/yeeco/substrate.git", branch = "yee-v1.0" }
runtime_primitives = { package = "sr-primitives", git = "https://github.com/yeeco/substrate.git", branch = "yee-v1.0" }
>>>>>>> b9be5aa1
<|MERGE_RESOLUTION|>--- conflicted
+++ resolved
@@ -9,17 +9,10 @@
 log = "0.4"
 parity-codec = "3.5"
 pow_primitives = { package = "yee-consensus-pow-primitives", path = "primitives" }
-<<<<<<< HEAD
 srml-yee-pow = { path = "../../../srml/yee-pow" }
-client = { package = "substrate-client", git = "https://github.com/paritytech/substrate.git", branch = "v1.0"}
-consensus_common = { package = "substrate-consensus-common", git = "https://github.com/paritytech/substrate.git", branch = "v1.0" }
-inherents = { package = "substrate-inherents", git = "https://github.com/paritytech/substrate.git", branch = "v1.0" }
-primitives = { package = "substrate-primitives", git = "https://github.com/paritytech/substrate.git", branch = "v1.0" }
-runtime_primitives = { package = "sr-primitives", git = "https://github.com/paritytech/substrate.git", branch = "v1.0" }
-srml-timestamp = { git = "https://github.com/paritytech/substrate.git", branch = "v1.0" }
-=======
+client = { package = "substrate-client", git = "https://github.com/yeeco/substrate.git", branch = "yee-v1.0"}
 consensus_common = { package = "substrate-consensus-common", git = "https://github.com/yeeco/substrate.git", branch = "yee-v1.0" }
 inherents = { package = "substrate-inherents", git = "https://github.com/yeeco/substrate.git", branch = "yee-v1.0" }
 primitives = { package = "substrate-primitives", git = "https://github.com/yeeco/substrate.git", branch = "yee-v1.0" }
 runtime_primitives = { package = "sr-primitives", git = "https://github.com/yeeco/substrate.git", branch = "yee-v1.0" }
->>>>>>> b9be5aa1
+srml-timestamp = { git = "https://github.com/yeeco/substrate.git", branch = "yee-v1.0" }