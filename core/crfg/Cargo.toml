--- conflicted
+++ resolved
@@ -12,7 +12,6 @@
 tokio = "0.1.7"
 rand = "0.6"
 parity-codec = { version = "3.2", features = ["derive"] }
-<<<<<<< HEAD
 runtime_primitives = { package = "sr-primitives", git = "https://github.com/yeeco/substrate.git", branch = "zzq/foreign-proof" }
 consensus_common = { package = "substrate-consensus-common", git = "https://github.com/yeeco/substrate.git", branch = "zzq/foreign-proof" }
 substrate-primitives = { git = "https://github.com/yeeco/substrate.git", branch = "zzq/foreign-proof" }
@@ -22,16 +21,6 @@
 network = { package = "substrate-network", git = "https://github.com/yeeco/substrate.git", branch = "zzq/foreign-proof" }
 service = {package = "substrate-service", git = "https://github.com/yeeco/substrate.git", optional = true, branch = "zzq/foreign-proof" }
 srml-finality-tracker = { package = "srml-finality-tracker", git = "https://github.com/yeeco/substrate.git", branch = "zzq/foreign-proof" }
-=======
-runtime_primitives = { package = "sr-primitives", git = "https://github.com/yeeco/substrate.git", branch = "yee-v1.0" }
-consensus_common = { package = "substrate-consensus-common", git = "https://github.com/yeeco/substrate.git", branch = "yee-v1.0" }
-substrate-primitives = { git = "https://github.com/yeeco/substrate.git", branch = "yee-v1.0" }
-substrate-telemetry = { git = "https://github.com/yeeco/substrate.git", branch = "yee-v1.0" }
-client = { package = "substrate-client", git = "https://github.com/yeeco/substrate.git", branch = "yee-v1.0"}
-inherents = { package = "substrate-inherents", git = "https://github.com/yeeco/substrate.git", branch = "yee-v1.0" }
-network = { package = "substrate-network", git = "https://github.com/yeeco/substrate.git", branch = "yee-v1.0" }
-service = {package = "substrate-service", git = "https://github.com/yeeco/substrate.git", optional = true, branch = "yee-v1.0" }
->>>>>>> 0bf39000
 fg_primitives = { package = "crfg-primitives", path = "./primitives" }
 grandpa = { package = "finality-grandpa", version = "0.6.0", features = ["derive-codec"] }
 srml-crfg = { package = "yee-srml-crfg", path = "../../srml/yee-crfg" }
