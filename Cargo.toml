--- conflicted
+++ resolved
@@ -22,21 +22,7 @@
 parity-codec = "3.2"
 trie-root = "0.12.0"
 yee-runtime = { path = "runtime" }
-<<<<<<< HEAD
 consensus = { package = "yee-consensus-pow", path = "core/consensus/pow" }
-yee-service = { path = "core/service" }
-sr-io = { git = "https://github.com/paritytech/substrate.git", branch = "v1.0" }
-substrate-cli = { git = "https://github.com/paritytech/substrate.git", branch = "v1.0" }
-primitives = { package = "substrate-primitives", git = "https://github.com/paritytech/substrate.git", branch = "v1.0" }
-substrate-executor = { git = "https://github.com/paritytech/substrate.git", branch = "v1.0" }
-substrate-service = { git = "https://github.com/paritytech/substrate.git", branch = "v1.0" }
-inherents = { package = "substrate-inherents", git = "https://github.com/paritytech/substrate.git", branch = "v1.0" }
-transaction-pool = { package = "substrate-transaction-pool", git = "https://github.com/paritytech/substrate.git", branch = "v1.0" }
-network = { package = "substrate-network", git = "https://github.com/paritytech/substrate.git", branch = "v1.0" }
-substrate-client = { git = "https://github.com/paritytech/substrate.git", branch = "v1.0" }
-basic-authorship = { package = "substrate-basic-authorship", git = "https://github.com/paritytech/substrate.git", branch = "v1.0" }
-=======
-consensus-pow = { package = "yee-consensus-pow", path = "core/consensus/pow" }
 sr-io = { git = "https://github.com/yeeco/substrate.git", branch = "yee-v1.0" }
 substrate-cli = { git = "https://github.com/yeeco/substrate.git", branch = "yee-v1.0" }
 primitives = { package = "substrate-primitives", git = "https://github.com/yeeco/substrate.git", branch = "yee-v1.0" }
@@ -45,10 +31,8 @@
 inherents = { package = "substrate-inherents", git = "https://github.com/yeeco/substrate.git", branch = "yee-v1.0" }
 transaction-pool = { package = "substrate-transaction-pool", git = "https://github.com/yeeco/substrate.git", branch = "yee-v1.0" }
 network = { package = "substrate-network", git = "https://github.com/yeeco/substrate.git", branch = "yee-v1.0" }
-consensus = { package = "substrate-consensus-aura", git = "https://github.com/yeeco/substrate.git", branch = "yee-v1.0" }
 substrate-client = { git = "https://github.com/yeeco/substrate.git", branch = "yee-v1.0" }
 basic-authorship = { package = "substrate-basic-authorship", git = "https://github.com/yeeco/substrate.git", branch = "yee-v1.0" }
->>>>>>> b9be5aa1
 structopt = "0.2"
 yee-switch = { package = "yee-switch", path = "switch" }
 yee-rpc = { package = "yee-rpc", path = "rpc" }
