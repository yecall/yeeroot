--- conflicted
+++ resolved
@@ -16,10 +16,10 @@
 log = "0.4"
 tokio = "0.1"
 exit-future = "0.1"
-<<<<<<< HEAD
-parking_lot = "0.8.0"
-parity-codec = "3.3"
-trie-root = "0.12.2"
+parking_lot = "0.7.1"
+hex-literal = "0.1"
+parity-codec = "3.2"
+trie-root = "0.12.0"
 yee-runtime = { path = "runtime" }
 sr-io = { git = "https://github.com/paritytech/substrate.git" }
 substrate-cli = { git = "https://github.com/paritytech/substrate.git" }
@@ -32,24 +32,6 @@
 consensus = { package = "substrate-consensus-aura", git = "https://github.com/paritytech/substrate.git" }
 substrate-client = { git = "https://github.com/paritytech/substrate.git" }
 basic-authorship = { package = "substrate-basic-authorship", git = "https://github.com/paritytech/substrate.git" }
-=======
-parking_lot = "0.7.1"
-hex-literal = "0.1"
-parity-codec = "3.2"
-trie-root = "0.12.0"
-sr-io = { path = "../core/sr-io" }
-substrate-cli = { path = "../core/cli" }
-primitives = { package = "substrate-primitives", path = "../core/primitives" }
-substrate-executor = { path = "../core/executor" }
-substrate-service = { path = "../core/service" }
-inherents = { package = "substrate-inherents", path = "../core/inherents" }
-transaction-pool = { package = "substrate-transaction-pool", path = "../core/transaction-pool" }
-network = { package = "substrate-network", path = "../core/network" }
-consensus = { package = "substrate-consensus-aura", path = "../core/consensus/aura" }
-substrate-client = {  path = "../core/client" }
-basic-authorship = { package = "substrate-basic-authorship", path = "../core/basic-authorship" }
-node-template-runtime = { path = "runtime" }
->>>>>>> 3581129f
 
 [build-dependencies]
 vergen = "3"
