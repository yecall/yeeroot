use crate::service;
use futures::{future, Future, sync::oneshot};
use tokio::runtime::Runtime;
pub use substrate_cli::{VersionInfo, IntoExit, error};
<<<<<<< HEAD
use substrate_cli::{informant, parse_and_execute};
use substrate_service::{ServiceFactory, Roles as ServiceRoles, FullClient};
=======
use substrate_cli::{informant, parse_and_execute, TriggerExit};
use substrate_service::{ServiceFactory, Roles as ServiceRoles, Arc, FactoryFullConfiguration, FactoryBlock, FullClient};
>>>>>>> 7688042e
use crate::chain_spec;
use std::ops::Deref;
use log::info;
use super::{
    custom_command::{run_custom_command, CustomCommand},
    custom_param::{YeeCliConfig, process_custom_args},
	dev_param::process_dev_param,
};
use parking_lot::Mutex;
use futures::sync::oneshot::Sender;
use signal_hook::{iterator::Signals, SIGUSR1, SIGINT, SIGTERM};
use std::thread;
use serde::export::fmt::Debug;
use crate::service::NodeConfig;
use runtime_primitives::{
	traits::{ProvideRuntimeApi, DigestItemFor},
};
use yee_sharding::ShardingDigestItem;
use substrate_client::ChainHead;
use sharding_primitives::ShardingAPI;

/// Parse command line arguments into service configuration.
pub fn run<I, T, E>(args: I, exit: E, version: VersionInfo) -> error::Result<()> where
	I: IntoIterator<Item = T>,
	T: Into<std::ffi::OsString> + Clone,
	E: IntoExit<TriggerExit=CliTriggerExit<CliSignal>> + Clone,
	SignalOfExit<E>: Debug,
{
	parse_and_execute::<service::Factory, CustomCommand, YeeCliConfig, _, _, _, _, _>(
		load_spec, &version, service::IMPL_NAME, args, exit,
<<<<<<< HEAD
	 	|exit, mut custom_args, mut config| {
			info!("{}", version.name);
			info!("  version {}", config.full_version());
			info!("  by {}, 2019", version.author);
			info!("Chain specification: {}", config.chain_spec.name());
			info!("Node name: {}", config.name);
			info!("Roles: {:?}", config.roles);

			process_dev_param::<service::Factory, FullClient<service::Factory>>(&mut config, &mut custom_args).map_err(|e| format!("{:?}", e))?;

			process_custom_args::<service::Factory, FullClient<service::Factory>>(&mut config, &custom_args).map_err(|e| format!("{:?}", e))?;

			let runtime = Runtime::new().map_err(|e| format!("{:?}", e))?;
			let executor = runtime.executor();
			match config.roles {
				ServiceRoles::LIGHT => run_until_exit(
					runtime,
				 	service::Factory::new_light(config, executor).map_err(|e| format!("{:?}", e))?,
					exit
				),
				_ => run_until_exit(
					runtime,
					service::Factory::new_full(config, executor).map_err(|e| format!("{:?}", e))?,
					exit
				),
			}.map_err(|e| format!("{:?}", e))
=======
	 	|exit, custom_args, config| {

		    loop {
			    let signal = run_service::<_, service::Factory>(&version, exit.clone(), custom_args.clone(), config.clone());
			    match signal {
				    Ok(CliSignal::Restart) => info!("Restart service"),
				    Ok(CliSignal::Stop) => return Ok(()),
				    Err(e) => return Err(e),
			    }
		    }

>>>>>>> 7688042e
		}
	).and_then(run_custom_command::<service::Factory, _, _>).map_err(Into::into).map(|_| ())
}

fn run_service<E, F>(version: &VersionInfo, exit: E, mut custom_args: YeeCliConfig, mut config: FactoryFullConfiguration<F>) -> Result<SignalOfExit<E>, String>
where
	E: IntoExit,
	F: ServiceFactory<Configuration=NodeConfig<F>>,
	DigestItemFor<FactoryBlock<F>>: ShardingDigestItem<u16>,
	FullClient<F>: ProvideRuntimeApi + ChainHead<FactoryBlock<F>>,
	<FullClient<F> as ProvideRuntimeApi>::Api: ShardingAPI<FactoryBlock<F>>,
{
	info!("{}", version.name);
	info!("  version {}", config.full_version());
	info!("  by {}, 2019", version.author);
	info!("Chain specification: {}", config.chain_spec.name());
	info!("Node name: {}", config.name);
	info!("Roles: {:?}", config.roles);

	process_dev_param::<F>(&mut config, &mut custom_args).map_err(|e| format!("{:?}", e))?;

	process_custom_args::<F>(&mut config, &custom_args).map_err(|e| format!("{:?}", e))?;

	let runtime = Runtime::new().map_err(|e| format!("{:?}", e))?;
	let executor = runtime.executor();
	match config.roles {
		ServiceRoles::LIGHT => run_until_exit(
			runtime,
			F::new_light(config, executor).map_err(|e| format!("{:?}", e))?,
			exit
		),
		_ => run_until_exit(
			runtime,
			F::new_full(config, executor).map_err(|e| format!("{:?}", e))?,
			exit
		),
	}.map_err(|e| format!("{:?}", e))
}

fn load_spec(id: &str) -> Result<Option<chain_spec::ChainSpec>, String> {
	Ok(match chain_spec::Alternative::from(id) {
		Some(spec) => Some(spec.load()?),
		None => None,
	})
}

fn run_until_exit<T, C, E>(
	mut runtime: Runtime,
	service: T,
	e: E,
) -> error::Result<SignalOfExit<E>>
	where
		T: Deref<Target=substrate_service::Service<C>>,
		C: substrate_service::Components,
		E: IntoExit,
{
	let (exit_send, exit) = exit_future::signal();

	let executor = runtime.executor();
	informant::start(&service, exit.clone(), executor.clone());

	let signal = runtime.block_on(e.into_exit().0);
	exit_send.fire();

	// we eagerly drop the service so that the internal exit future is fired,
	// but we need to keep holding a reference to the global telemetry guard
	let _telemetry = service.telemetry();
	drop(service);
	signal.map_err(|_|"Signal error".into())
}

pub type SignalOfExit<E> = <<E as IntoExit>::TriggerExit as TriggerExit>::Signal;

// handles ctrl-c
#[derive(Clone)]
pub struct Exit;
impl IntoExit for Exit {
	type TriggerExit = CliTriggerExit<CliSignal>;
	type Exit = future::MapErr<oneshot::Receiver<<Self::TriggerExit as TriggerExit>::Signal>, fn(oneshot::Canceled) -> ()>;
	fn into_exit(self) -> (Self::Exit, Self::TriggerExit) {
		// can't use signal directly here because CtrlC takes only `Fn`.
		let (exit_send, exit) = oneshot::channel();

		let exit_send_cell = Arc::new(Mutex::new(Some(exit_send)));
		let exit_send_cell_clone = exit_send_cell.clone();

		let signals = Signals::new(&[SIGUSR1, SIGINT, SIGTERM]).unwrap();

		thread::spawn(move || {
			for sig in signals.forever() {
				info!("Received signal {:?}", sig);

				let signal = match sig{
					SIGUSR1 => CliSignal::Restart,
					_ => CliSignal::Stop,
				};

				if let Some(sender) = exit_send_cell.lock().take() {
					sender.send(signal).expect("Error sending exit signal");
				}
			}
		});

		(exit.map_err(drop), CliTriggerExit{sender: exit_send_cell_clone})
	}
}

#[derive(Debug)]
pub enum CliSignal{
	Stop,
	Restart,
}

pub struct CliTriggerExit<Signal>{
	sender: Arc<Mutex<Option<Sender<Signal>>>>,
}

impl<Signal> TriggerExit for CliTriggerExit<Signal>
where Signal: Send + Debug + 'static {
	type Signal = Signal;
	fn trigger_exit(&self, signal: Self::Signal){

		if let Some(sender) = self.sender.lock().take() {
			sender.send(signal).expect("Error sending exit signal");
		}
	}
}<|MERGE_RESOLUTION|>--- conflicted
+++ resolved
@@ -2,13 +2,10 @@
 use futures::{future, Future, sync::oneshot};
 use tokio::runtime::Runtime;
 pub use substrate_cli::{VersionInfo, IntoExit, error};
-<<<<<<< HEAD
 use substrate_cli::{informant, parse_and_execute};
 use substrate_service::{ServiceFactory, Roles as ServiceRoles, FullClient};
-=======
 use substrate_cli::{informant, parse_and_execute, TriggerExit};
 use substrate_service::{ServiceFactory, Roles as ServiceRoles, Arc, FactoryFullConfiguration, FactoryBlock, FullClient};
->>>>>>> 7688042e
 use crate::chain_spec;
 use std::ops::Deref;
 use log::info;
@@ -39,34 +36,6 @@
 {
 	parse_and_execute::<service::Factory, CustomCommand, YeeCliConfig, _, _, _, _, _>(
 		load_spec, &version, service::IMPL_NAME, args, exit,
-<<<<<<< HEAD
-	 	|exit, mut custom_args, mut config| {
-			info!("{}", version.name);
-			info!("  version {}", config.full_version());
-			info!("  by {}, 2019", version.author);
-			info!("Chain specification: {}", config.chain_spec.name());
-			info!("Node name: {}", config.name);
-			info!("Roles: {:?}", config.roles);
-
-			process_dev_param::<service::Factory, FullClient<service::Factory>>(&mut config, &mut custom_args).map_err(|e| format!("{:?}", e))?;
-
-			process_custom_args::<service::Factory, FullClient<service::Factory>>(&mut config, &custom_args).map_err(|e| format!("{:?}", e))?;
-
-			let runtime = Runtime::new().map_err(|e| format!("{:?}", e))?;
-			let executor = runtime.executor();
-			match config.roles {
-				ServiceRoles::LIGHT => run_until_exit(
-					runtime,
-				 	service::Factory::new_light(config, executor).map_err(|e| format!("{:?}", e))?,
-					exit
-				),
-				_ => run_until_exit(
-					runtime,
-					service::Factory::new_full(config, executor).map_err(|e| format!("{:?}", e))?,
-					exit
-				),
-			}.map_err(|e| format!("{:?}", e))
-=======
 	 	|exit, custom_args, config| {
 
 		    loop {
@@ -78,7 +47,6 @@
 			    }
 		    }
 
->>>>>>> 7688042e
 		}
 	).and_then(run_custom_command::<service::Factory, _, _>).map_err(Into::into).map(|_| ())
 }
@@ -98,8 +66,10 @@
 	info!("Node name: {}", config.name);
 	info!("Roles: {:?}", config.roles);
 
+			process_dev_param::<service::Factory, FullClient<service::Factory>>(&mut config, &mut custom_args).map_err(|e| format!("{:?}", e))?;
 	process_dev_param::<F>(&mut config, &mut custom_args).map_err(|e| format!("{:?}", e))?;
 
+			process_custom_args::<service::Factory, FullClient<service::Factory>>(&mut config, &custom_args).map_err(|e| format!("{:?}", e))?;
 	process_custom_args::<F>(&mut config, &custom_args).map_err(|e| format!("{:?}", e))?;
 
 	let runtime = Runtime::new().map_err(|e| format!("{:?}", e))?;
