//! Service and ServiceFactory implementation. Specialized wrapper over Substrate service.

#![warn(unused_extern_crates)]

use std::sync::Arc;
use log::info;
use transaction_pool::{self, txpool::{Pool as TransactionPool}};
use substrate_service::{
	FactoryFullConfiguration, LightComponents, FullComponents, FullBackend,
	FullClient, LightClient, LightBackend, FullExecutor, LightExecutor,
	TaskExecutor,
};
use basic_authorship::ProposerFactory;
use substrate_client as client;
use primitives::{ed25519::Pair, Pair as PairT};
use inherents::InherentDataProviders;
use network::{construct_simple_protocol};
use substrate_executor::native_executor_instance;
use substrate_service::construct_service_factory;
use {
    parking_lot::RwLock,
    consensus::{import_queue, start_pow, PowImportQueue, JobManager, DefaultJob},
    consensus_common::import_queue::ImportQueue,
    foreign_chain::{ForeignChain, ForeignChainConfig},
    substrate_service::{
        Components, ForeignNetParams, FactoryBlock, NetworkProvider, ComponentExHash, ServiceFactory,
    },
    yee_runtime::{
        self, GenesisConfig, opaque::Block, RuntimeApi,
        AccountId, AuthorityId, AuthoritySignature,
    },
    yee_rpc::{FullRpcHandlerConstructor, LightRpcHandlerConstructor},
    yee_sharding::identify_specialization::ShardingIdentifySpecialization,
};

mod sharding;
use sharding::prepare_sharding;

mod foreign;
use foreign::{Params, start_foreign_network};

mod foreign_demo;

pub use substrate_executor::NativeExecutor;
use yee_bootnodes_router::BootnodesRouterConf;
use yee_rpc::ProvideJobManager;

pub const IMPL_NAME : &str = "yee-node";
pub const NATIVE_PROTOCOL_VERSION : &str = "/yee/1.0.0";
pub const FOREIGN_PROTOCOL_VERSION : &str = "/yee-foreign/1.0.0";

// Our native executor instance.
native_executor_instance!(
	pub Executor,
	yee_runtime::api::dispatch,
	yee_runtime::native_version,
	include_bytes!("../runtime/wasm/target/wasm32-unknown-unknown/release/yee_runtime_wasm.compact.wasm")
);

pub struct NodeConfig {
	inherent_data_providers: InherentDataProviders,
    pub coin_base: AccountId,
    pub shard_num: u16,
	pub foreign_port: Option<u16>,
	pub bootnodes_router_conf: Option<BootnodesRouterConf>,
    pub job_manager: Arc<RwLock<Option<Arc<JobManager<Job=DefaultJob<Block, <Pair as PairT>::Public>>>>>>,
}

impl Default for NodeConfig {
    fn default() -> Self {
        Self {
            inherent_data_providers: Default::default(),
            coin_base: Default::default(),
            shard_num: Default::default(),
            foreign_port: Default::default(),
            bootnodes_router_conf: Default::default(),
            job_manager: Arc::new(RwLock::new(None)),
        }
    }
}

impl Clone for NodeConfig {
    fn clone(&self) -> Self {
        Self {
            coin_base: self.coin_base.clone(),
            shard_num: self.shard_num,
            foreign_port: self.foreign_port,

            // cloned config SHALL NOT SHARE some items with original config
            inherent_data_providers: Default::default(),
            bootnodes_router_conf: None,
            job_manager: Arc::new(RwLock::new(None)),
        }
    }
}

impl ForeignChainConfig for NodeConfig {
    fn get_shard_num(&self) -> u32 {
        self.shard_num as u32
    }

    fn set_shard_num(&mut self, shard: u32) {
        self.shard_num = shard as u16;
    }
}

impl ProvideJobManager<DefaultJob<Block, <Pair as PairT>::Public>> for NodeConfig{
    fn provide_job_manager(&self) -> Arc<RwLock<Option<Arc<JobManager<Job=DefaultJob<Block, <Pair as PairT>::Public>>>>>>{
        self.job_manager.clone()
    }
}

struct NetworkWrapper<F, EH> {
    inner: Arc<dyn NetworkProvider<F, EH>>,
}

impl<F, EH> Clone for NetworkWrapper<F, EH> {
    fn clone(&self) -> Self {
        Self {
            inner: self.inner.clone(),
        }
    }
}

impl<F, EH> NetworkProvider<F, EH> for NetworkWrapper<F, EH> where
    F: ServiceFactory,
    EH: network::service::ExHashT,
{
    fn get_shard_network(
        &self,
        shard_num: u32,
        params: ForeignNetParams<F, EH>,
        protocol_id: network::ProtocolId,
        import_queue: Box<dyn ImportQueue<FactoryBlock<F>>>,
    ) -> Result<network::NetworkChan<FactoryBlock<F>>, network::Error> {
        self.inner.get_shard_network(shard_num, params, protocol_id, import_queue)
    }
}

construct_simple_protocol! {
	/// Demo protocol attachment for substrate.
	pub struct NodeProtocol where Block = Block { }
}

construct_service_factory! {
	struct Factory {
		Block = Block,
		RuntimeApi = RuntimeApi,
		NetworkProtocol = NodeProtocol { |config| Ok(NodeProtocol::new()) },
		RuntimeDispatch = Executor,
		FullTransactionPoolApi = transaction_pool::ChainApi<client::Client<FullBackend<Self>, FullExecutor<Self>, Block, RuntimeApi>, Block>
			{ |config, client| Ok(TransactionPool::new(config, transaction_pool::ChainApi::new(client))) },
		LightTransactionPoolApi = transaction_pool::ChainApi<client::Client<LightBackend<Self>, LightExecutor<Self>, Block, RuntimeApi>, Block>
			{ |config, client| Ok(TransactionPool::new(config, transaction_pool::ChainApi::new(client))) },
		Genesis = GenesisConfig,
		Configuration = NodeConfig,
		FullService = FullComponents<Self>
			{ |config: FactoryFullConfiguration<Self>, executor: TaskExecutor|
				FullComponents::<Factory>::new(config, executor)
			},
		AuthoritySetup = {
			|service: Self::FullService, executor: TaskExecutor, key: Option<Arc<Pair>>| {
				if let Some(key) = key {
					info!("Using authority key {}", key.public());
					let proposer = Arc::new(ProposerFactory {
						client: service.client(),
						transaction_pool: service.transaction_pool(),
						inherents_pool: service.inherents_pool(),
					});
					let client = service.client();
                    executor.spawn(start_pow::<Self::Block, _, _, _, _, _, _, _>(
                        key.clone(),
						client.clone(),
						client,
						proposer,
						service.network(),
						service.on_exit(),
						service.config.custom.inherent_data_providers.clone(),
						service.config.custom.coin_base.clone(),
						service.config.custom.job_manager.clone(),
						service.config.force_authoring,
					)?);
				}

                //foreign network setup
                let config = &service.config;
				let foreign_network_param = Params{
                    client_version: config.network.client_version.clone(),
			        protocol_version : FOREIGN_PROTOCOL_VERSION.to_string(),
			        node_key_pair: config.network.node_key.clone().into_keypair().unwrap(),
			        shard_num: config.custom.shard_num,
			        foreign_port: config.custom.foreign_port,
			        bootnodes_router_conf: config.custom.bootnodes_router_conf.clone(),
			    };
                let foreign_network = start_foreign_network::<FullComponents<Self>>(foreign_network_param, service.client(), &executor).map_err(|e| format!("{:?}", e))?;

<<<<<<< HEAD
				// relay-transfer
				yee_relay::start_relay_transfer::<Self, _, _>(
					service.client(),
					&executor,
					foreign_network,
					service.transaction_pool()
				).map_err(|e| format!("{:?}", e))?;
=======
                let foreign_network_wrapper = NetworkWrapper { inner: foreign_network};
                let foreigh_chain = ForeignChain::<Self, FullClient<Self>>::new(
                    config,
                    foreign_network_wrapper,
                    service.client(),
                    executor,
                )?;
                // TODO: register to transaction pool
>>>>>>> f66dc965

				Ok(service)
			}
		},
		LightService = LightComponents<Self>
			{ |config, executor| <LightComponents<Factory>>::new(config, executor) },
		FullImportQueue = PowImportQueue<Self::Block>
			{ |config: &mut FactoryFullConfiguration<Self> , client: Arc<FullClient<Self>>| {
			        prepare_sharding::<Self, _, _, AuthorityId, AuthoritySignature>(&config.custom, client.clone(), client.backend().to_owned())?;
					import_queue::<Self::Block, _, <Pair as PairT>::Public>(
						client.clone(),
						None,
						client,
						config.custom.inherent_data_providers.clone(),
					).map_err(Into::into)
				}
			},
		LightImportQueue = PowImportQueue<Self::Block>
			{ |config: &mut FactoryFullConfiguration<Self>, client: Arc<LightClient<Self>>| {
			        prepare_sharding::<Self, _, _, AuthorityId, AuthoritySignature>(&config.custom, client.clone(), client.backend().to_owned())?;
					import_queue::<Self::Block, _, <Pair as PairT>::Public>(
						client.clone(),
						None,
						client,
						config.custom.inherent_data_providers.clone(),
					).map_err(Into::into)
				}
			},
		FullRpcHandlerConstructor = FullRpcHandlerConstructor,
		LightRpcHandlerConstructor = LightRpcHandlerConstructor,
		IdentifySpecialization = ShardingIdentifySpecialization
		    { |config: &FactoryFullConfiguration<Self>| {
		        Ok(ShardingIdentifySpecialization::new(NATIVE_PROTOCOL_VERSION.to_string(), config.custom.shard_num))
		        }
		    },
	}
}<|MERGE_RESOLUTION|>--- conflicted
+++ resolved
@@ -38,8 +38,6 @@
 
 mod foreign;
 use foreign::{Params, start_foreign_network};
-
-mod foreign_demo;
 
 pub use substrate_executor::NativeExecutor;
 use yee_bootnodes_router::BootnodesRouterConf;
@@ -194,15 +192,6 @@
 			    };
                 let foreign_network = start_foreign_network::<FullComponents<Self>>(foreign_network_param, service.client(), &executor).map_err(|e| format!("{:?}", e))?;
 
-<<<<<<< HEAD
-				// relay-transfer
-				yee_relay::start_relay_transfer::<Self, _, _>(
-					service.client(),
-					&executor,
-					foreign_network,
-					service.transaction_pool()
-				).map_err(|e| format!("{:?}", e))?;
-=======
                 let foreign_network_wrapper = NetworkWrapper { inner: foreign_network};
                 let foreigh_chain = ForeignChain::<Self, FullClient<Self>>::new(
                     config,
@@ -211,7 +200,6 @@
                     executor,
                 )?;
                 // TODO: register to transaction pool
->>>>>>> f66dc965
 
 				Ok(service)
 			}
