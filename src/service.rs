//! Service and ServiceFactory implementation. Specialized wrapper over Substrate service.

#![warn(unused_extern_crates)]

use std::time::Duration;
use std::sync::Arc;
use log::info;
use transaction_pool::{self, txpool::{Pool as TransactionPool}};
use substrate_service::{
    FactoryFullConfiguration, LightComponents, FullComponents, FullBackend,
    FullClient, LightClient, LightBackend, FullExecutor, LightExecutor,
    TaskExecutor,
};
use basic_authorship::ProposerFactory;
use substrate_client as client;
use primitives::{ed25519::Pair, Pair as PairT};
use inherents::InherentDataProviders;
use network::{construct_simple_protocol};
use substrate_executor::native_executor_instance;
use substrate_service::construct_service_factory;
use {
    parking_lot::RwLock,
    consensus::{self, import_queue, start_pow, PowImportQueue, JobManager, DefaultJob},
    consensus_common::import_queue::ImportQueue,
    foreign_chain::{ForeignChain, ForeignChainConfig},
    substrate_service::{
        NetworkProviderParams, FactoryBlock, NetworkProvider, ServiceFactory,
    },
    yee_runtime::{
        self, GenesisConfig, opaque::Block, RuntimeApi,
        AccountId, AuthorityId, AuthoritySignature,
    },
    yee_rpc::{FullRpcHandlerConstructor, LightRpcHandlerConstructor},
    yee_sharding::identify_specialization::ShardingIdentifySpecialization,
};
use yee_primitives::{AddressCodec};
use substrate_cli::{TriggerExit};
use sharding_primitives::ScaleOut;

mod foreign;
use foreign::{start_foreign_network};

mod restarter;
use restarter::{start_restarter};

pub use substrate_executor::NativeExecutor;
use yee_bootnodes_router::BootnodesRouterConf;
use yee_rpc::ProvideJobManager;

use crfg;
use yee_primitives::Hrp;
use crate::cli::{CliTriggerExit, CliSignal};

pub const IMPL_NAME : &str = "yee-node";
pub const NATIVE_PROTOCOL_VERSION : &str = "/yee/1.0.0";
pub const FOREIGN_PROTOCOL_VERSION : &str = "/yee-foreign/1.0.0";

// Our native executor instance.
native_executor_instance!(
    pub Executor,
    yee_runtime::api::dispatch,
    yee_runtime::native_version,
    include_bytes!("../runtime/wasm/target/wasm32-unknown-unknown/release/yee_runtime_wasm.compact.wasm")
);

/// Node specific configuration
pub struct NodeConfig<F: substrate_service::ServiceFactory> {
    /// crfg connection to import block
    // FIXME #1134 rather than putting this on the config, let's have an actual intermediate setup state
    pub crfg_import_setup: Option<(Arc<crfg::BlockImportForService<F>>, crfg::LinkHalfForService<F>)>,
    pub inherent_data_providers: InherentDataProviders,
    pub coinbase: AccountId,
    pub shard_num: u16,
    pub shard_count: u16,
    pub foreign_port: Option<u16>,
    pub bootnodes_router_conf: Option<BootnodesRouterConf>,
    pub job_manager: Arc<RwLock<Option<Arc<dyn JobManager<Job=DefaultJob<Block, <Pair as PairT>::Public>>>>>>,
    pub mine: bool,
    pub foreign_chains: Arc<RwLock<Option<ForeignChain<F>>>>,
    pub hrp: Hrp,
    pub scale_out: Option<ScaleOut>,
    pub trigger_exit: Option<Arc<CliTriggerExit<CliSignal>>>,
}

impl<F: substrate_service::ServiceFactory> Default for NodeConfig<F> {
    fn default() -> Self {
        Self {
            crfg_import_setup: None,
            inherent_data_providers: Default::default(),
            coinbase: Default::default(),
            shard_num: Default::default(),
            shard_count: Default::default(),
            foreign_port: Default::default(),
            bootnodes_router_conf: Default::default(),
            job_manager: Arc::new(RwLock::new(None)),
            mine: Default::default(),
            foreign_chains: Arc::new(RwLock::new(None)),
            hrp: Default::default(),
            scale_out: Default::default(),
            trigger_exit: None,
        }
    }
}

impl<F: substrate_service::ServiceFactory> Clone for NodeConfig<F> {
    fn clone(&self) -> Self {
        Self {
            crfg_import_setup: None,
            coinbase: self.coinbase.clone(),
            shard_num: self.shard_num,
            shard_count: self.shard_count,
            foreign_port: self.foreign_port,
            mine: self.mine,
            hrp: self.hrp.clone(),
            scale_out: self.scale_out.clone(),
            trigger_exit: self.trigger_exit.clone(),

            // cloned config SHALL NOT SHARE some items with original config
            inherent_data_providers: Default::default(),
            bootnodes_router_conf: None,
            job_manager: Arc::new(RwLock::new(None)),
            foreign_chains: Arc::new(RwLock::new(None)),
        }
    }
}

impl<F> ForeignChainConfig for NodeConfig<F> where F: substrate_service::ServiceFactory {
    fn get_shard_num(&self) -> u16 {
        self.shard_num
    }

    fn set_shard_num(&mut self, shard: u16) {
        self.shard_num = shard;
    }

    fn get_shard_count(&self) -> u16 {
        self.shard_count
    }
}

impl<F> ProvideJobManager<DefaultJob<Block, <Pair as PairT>::Public>> for NodeConfig<F> where F: substrate_service::ServiceFactory {
    fn provide_job_manager(&self) -> Arc<RwLock<Option<Arc<dyn JobManager<Job=DefaultJob<Block, <Pair as PairT>::Public>>>>>>{
        self.job_manager.clone()
    }
}

struct NetworkWrapper<F, EH> {
    inner: Arc<dyn NetworkProvider<F, EH>>,
}

impl<F, EH> Clone for NetworkWrapper<F, EH> {
    fn clone(&self) -> Self {
        Self {
            inner: self.inner.clone(),
        }
    }
}

impl<F, EH> NetworkProvider<F, EH> for NetworkWrapper<F, EH> where
    F: ServiceFactory,
    EH: network::service::ExHashT,
{
    fn provide_network(
        &self,
        network_id: u32,
        params: NetworkProviderParams<F, EH>,
        protocol_id: network::ProtocolId,
        import_queue: Box<dyn ImportQueue<FactoryBlock<F>>>,
    ) -> Result<network::NetworkChan<FactoryBlock<F>>, network::Error> {
        self.inner.provide_network(network_id, params, protocol_id, import_queue)
    }
}

impl consensus::TriggerExit for CliTriggerExit<CliSignal>{
    fn trigger_restart(&self){
        self.trigger_exit(CliSignal::Restart);
    }

    fn trigger_stop(&self){
        self.trigger_exit(CliSignal::Stop);
    }
}

construct_simple_protocol! {
    /// Demo protocol attachment for substrate.
    pub struct NodeProtocol where Block = Block { }
}

construct_service_factory! {
    struct Factory {
        Block = Block,
        RuntimeApi = RuntimeApi,
        NetworkProtocol = NodeProtocol { |config| Ok(NodeProtocol::new()) },
        RuntimeDispatch = Executor,
        FullTransactionPoolApi = transaction_pool::ChainApi<client::Client<FullBackend<Self>, FullExecutor<Self>, Block, RuntimeApi>, Block>
            { |config, client| Ok(TransactionPool::new(config, transaction_pool::ChainApi::new(client))) },
        LightTransactionPoolApi = transaction_pool::ChainApi<client::Client<LightBackend<Self>, LightExecutor<Self>, Block, RuntimeApi>, Block>
            { |config, client| Ok(TransactionPool::new(config, transaction_pool::ChainApi::new(client))) },
        Genesis = GenesisConfig,
        Configuration = NodeConfig<Self>,
        FullService = FullComponents<Self>
            { |config: FactoryFullConfiguration<Self>, executor: TaskExecutor|
                FullComponents::<Factory>::new(config, executor)
            },
        AuthoritySetup = {
            |mut service: Self::FullService, executor: TaskExecutor, key: Option<Arc<Pair>>| {
                let (block_import, link_half) = service.config.custom.crfg_import_setup.take()
                    .expect("Link Half and Block Import are present for Full Services or setup failed before. qed");

                // foreign network
                let config = &service.config;
                let foreign_network_param = foreign::Params{
                    client_version: config.network.client_version.clone(),
                    protocol_version : FOREIGN_PROTOCOL_VERSION.to_string(),
                    node_key_pair: config.network.node_key.clone().into_keypair().unwrap(),
                    shard_num: config.custom.shard_num,
                    shard_count: config.custom.shard_count,
                    foreign_port: config.custom.foreign_port,
                    bootnodes_router_conf: config.custom.bootnodes_router_conf.clone(),
                };
                let foreign_network = start_foreign_network::<FullComponents<Self>>(foreign_network_param, service.client(), &executor).map_err(|e| format!("{:?}", e))?;

                // foreign chain
                let foreign_network_wrapper = NetworkWrapper { inner: foreign_network.clone()};
                let foreign_chain = ForeignChain::<Self>::new(
                    config,
                    foreign_network_wrapper,
                    executor.clone(),
                )?;
                service.config.custom.foreign_chains = Arc::new(RwLock::new(Some(foreign_chain)));

                // relay
                yee_relay::start_relay_transfer::<Self, _, _>(
                    service.client(),
                    &executor,
                    foreign_network.clone(),
                    service.config.custom.foreign_chains.clone(),
                    service.transaction_pool()
                ).map_err(|e| format!("{:?}", e))?;

                // restarter
                let restarter_param = restarter::Params{
                    authority_id: key.clone().map(|k|k.public()),
                    coinbase: config.custom.coinbase.clone(),
                    shard_num: config.custom.shard_num,
                    shard_count: config.custom.shard_count,
                    scale_out: config.custom.scale_out.clone(),
                    trigger_exit: config.custom.trigger_exit.clone(),
                };
                start_restarter::<FullComponents<Self>>(restarter_param, service.client(), &executor);

                // crfg
                let local_key = if service.config.disable_grandpa {
                    None
                } else {
                    key.clone()
                };
                info!("Running crfg session as Authority {}", local_key.clone().unwrap().public().to_address(service.config.custom.hrp.clone()).expect("qed"));
                executor.spawn(crfg::run_crfg(
                    crfg::Config {
                        local_key,
                        // FIXME #1578 make this available through chainspec
                        gossip_duration: Duration::from_millis(333),
                        justification_period: 4096,
                        name: Some(service.config.name.clone())
                    },
                    link_half,
                    crfg::NetworkBridge::new(service.network()),
                    service.config.custom.inherent_data_providers.clone(),
                    service.on_exit(),
                )?);

                // pow
                if let Some(ref key) = key {
                    info!("Using authority key {}", key.public().to_address(service.config.custom.hrp.clone()).expect("qed"));
                    let proposer = Arc::new(ProposerFactory {
                        client: service.client(),
                        transaction_pool: service.transaction_pool(),
                        inherents_pool: service.inherents_pool(),
                    });
                    let client = service.client();

                    let params = consensus::Params{
                        force_authoring: service.config.force_authoring,
                        mine: service.config.custom.mine,
                        shard_extra: consensus::ShardExtra {
                            coinbase: service.config.custom.coinbase.clone(),
                            shard_num: service.config.custom.shard_num,
                            shard_count: service.config.custom.shard_count,
                            scale_out: service.config.custom.scale_out.clone(),
                            trigger_exit: service.config.custom.trigger_exit.clone().expect("qed"),
                        }
                    };

                    executor.spawn(start_pow::<Self::Block, _, _, _, _, _, _, _>(
                        key.clone(),
                        client.clone(),
                        client,
                        proposer,
                        service.network(),
                        service.on_exit(),
                        service.config.custom.inherent_data_providers.clone(),
                        service.config.custom.job_manager.clone(),
                        params,
                    )?);
                }

                Ok(service)
            }
        },
        LightService = LightComponents<Self>
            { |config, executor| <LightComponents<Factory>>::new(config, executor) },
        FullImportQueue = PowImportQueue<Self::Block>
            { |config: &mut FactoryFullConfiguration<Self> , client: Arc<FullClient<Self>>| {
                    let (block_import, link_half) = crfg::block_import::<_, _, _, RuntimeApi, FullClient<Self>>(
                        client.clone(), client.clone()
                    )?;

                    let block_import = Arc::new(block_import);
                    let justification_import = block_import.clone();
                    config.custom.crfg_import_setup = Some((block_import.clone(), link_half));

                    import_queue::<Self, _,  _, <Pair as PairT>::Public>(
                        block_import,
                        Some(justification_import),
                        client,
                        config.custom.inherent_data_providers.clone(),
<<<<<<< HEAD
                        config.custom.foreign_chains.clone(),
                        config.custom.coinbase.clone(),
=======
                        consensus::ShardExtra {
                            coinbase: config.custom.coinbase.clone(),
                            shard_num: config.custom.shard_num,
                            shard_count: config.custom.shard_count,
                            scale_out: config.custom.scale_out.clone(),
                            trigger_exit: config.custom.trigger_exit.clone().expect("qed"),
                        }
>>>>>>> d04e18c0
                    ).map_err(Into::into)
                }
            },
        LightImportQueue = PowImportQueue<Self::Block>
            { |config: &mut FactoryFullConfiguration<Self>, client: Arc<LightClient<Self>>| {
<<<<<<< HEAD
                    prepare_sharding::<Self, _, _, AuthorityId, AuthoritySignature>(&config.custom, client.clone(), client.backend().to_owned())?;
                    import_queue::<Self, _, _, <Pair as PairT>::Public>(
=======
                    import_queue::<Self::Block, _, _, <Pair as PairT>::Public>(
>>>>>>> d04e18c0
                        client.clone(),
                        None,
                        client,
                        config.custom.inherent_data_providers.clone(),
<<<<<<< HEAD
                        Arc::new(RwLock::new(None)),
                        config.custom.coinbase.clone(),
=======
                        consensus::ShardExtra {
                            coinbase: config.custom.coinbase.clone(),
                            shard_num: config.custom.shard_num,
                            shard_count: config.custom.shard_count,
                            scale_out: config.custom.scale_out.clone(),
                            trigger_exit: config.custom.trigger_exit.clone().expect("qed"),
                        }
>>>>>>> d04e18c0
                    ).map_err(Into::into)
                }
            },
        FullRpcHandlerConstructor = FullRpcHandlerConstructor,
        LightRpcHandlerConstructor = LightRpcHandlerConstructor,
        IdentifySpecialization = ShardingIdentifySpecialization
            { |config: &FactoryFullConfiguration<Self>| {
                Ok(ShardingIdentifySpecialization::new(NATIVE_PROTOCOL_VERSION.to_string(), config.custom.shard_num))
                }
            },
    }
}<|MERGE_RESOLUTION|>--- conflicted
+++ resolved
@@ -325,10 +325,6 @@
                         Some(justification_import),
                         client,
                         config.custom.inherent_data_providers.clone(),
-<<<<<<< HEAD
-                        config.custom.foreign_chains.clone(),
-                        config.custom.coinbase.clone(),
-=======
                         consensus::ShardExtra {
                             coinbase: config.custom.coinbase.clone(),
                             shard_num: config.custom.shard_num,
@@ -336,26 +332,22 @@
                             scale_out: config.custom.scale_out.clone(),
                             trigger_exit: config.custom.trigger_exit.clone().expect("qed"),
                         }
->>>>>>> d04e18c0
+                        config.custom.foreign_chains.clone(),
+                        config.custom.coinbase.clone(),
                     ).map_err(Into::into)
                 }
             },
         LightImportQueue = PowImportQueue<Self::Block>
             { |config: &mut FactoryFullConfiguration<Self>, client: Arc<LightClient<Self>>| {
-<<<<<<< HEAD
                     prepare_sharding::<Self, _, _, AuthorityId, AuthoritySignature>(&config.custom, client.clone(), client.backend().to_owned())?;
                     import_queue::<Self, _, _, <Pair as PairT>::Public>(
-=======
                     import_queue::<Self::Block, _, _, <Pair as PairT>::Public>(
->>>>>>> d04e18c0
                         client.clone(),
                         None,
                         client,
                         config.custom.inherent_data_providers.clone(),
-<<<<<<< HEAD
                         Arc::new(RwLock::new(None)),
                         config.custom.coinbase.clone(),
-=======
                         consensus::ShardExtra {
                             coinbase: config.custom.coinbase.clone(),
                             shard_num: config.custom.shard_num,
@@ -363,7 +355,6 @@
                             scale_out: config.custom.scale_out.clone(),
                             trigger_exit: config.custom.trigger_exit.clone().expect("qed"),
                         }
->>>>>>> d04e18c0
                     ).map_err(Into::into)
                 }
             },
