--- conflicted
+++ resolved
@@ -255,17 +255,13 @@
                 } else {
                     key.clone()
                 };
-<<<<<<< HEAD
-                info!("Running crfg session as Authority {}", local_key.clone().unwrap().public());
-=======
 
 	            crfg::register_crfg_inherent_data_provider(
                     &service.config.custom.inherent_data_providers.clone(),
 	                local_key.clone().unwrap().public()
 	            )?;
 
-                info!("Running crfg session as Authority {}", local_key.clone().unwrap().public().to_address(service.config.custom.hrp.clone()).expect("qed"));
->>>>>>> d2f3adf7
+                info!("Running crfg session as Authority {}", local_key.clone().unwrap().public());
                 executor.spawn(crfg::run_crfg(
                     crfg::Config {
                         local_key,
