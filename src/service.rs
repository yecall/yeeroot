//! Service and ServiceFactory implementation. Specialized wrapper over Substrate service.

#![warn(unused_extern_crates)]

use std::time::Duration;
use std::sync::Arc;
use log::info;
use transaction_pool::{self, txpool::{Pool as TransactionPool}};
use substrate_service::{
    FactoryFullConfiguration, LightComponents, FullComponents, FullBackend,
    FullClient, LightClient, LightBackend, FullExecutor, LightExecutor,
    TaskExecutor,
};
use basic_authorship::ProposerFactory;
use substrate_client as client;
use primitives::{ed25519::Pair, Pair as PairT};
use inherents::InherentDataProviders;
use network::{construct_simple_protocol};
use substrate_executor::native_executor_instance;
use substrate_service::construct_service_factory;
use {
    parking_lot::RwLock,
    consensus::{import_queue, start_pow, PowImportQueue, JobManager, DefaultJob},
    consensus_common::import_queue::ImportQueue,
    foreign_chain::{ForeignChain, ForeignChainConfig},
    substrate_service::{
        ForeignNetParams, FactoryBlock, NetworkProvider, ServiceFactory,
    },
    yee_runtime::{
        self, GenesisConfig, opaque::Block, RuntimeApi,
        AccountId, AuthorityId, AuthoritySignature,
    },
    yee_rpc::{FullRpcHandlerConstructor, LightRpcHandlerConstructor},
    yee_sharding::identify_specialization::ShardingIdentifySpecialization,
};

mod sharding;
use sharding::prepare_sharding;

mod foreign;
use foreign::{Params, start_foreign_network};

pub use substrate_executor::NativeExecutor;
use yee_bootnodes_router::BootnodesRouterConf;
use yee_rpc::ProvideJobManager;

use grandpa;

pub const IMPL_NAME : &str = "yee-node";
pub const NATIVE_PROTOCOL_VERSION : &str = "/yee/1.0.0";
pub const FOREIGN_PROTOCOL_VERSION : &str = "/yee-foreign/1.0.0";

// Our native executor instance.
native_executor_instance!(
    pub Executor,
    yee_runtime::api::dispatch,
    yee_runtime::native_version,
    include_bytes!("../runtime/wasm/target/wasm32-unknown-unknown/release/yee_runtime_wasm.compact.wasm")
);

<<<<<<< HEAD
/// Node specific configuration
pub struct NodeConfig<F: substrate_service::ServiceFactory> {
    /// grandpa connection to import block
    // FIXME #1134 rather than putting this on the config, let's have an actual intermediate setup state
    pub grandpa_import_setup: Option<(Arc<grandpa::BlockImportForService<F>>, grandpa::LinkHalfForService<F>)>,
	inherent_data_providers: InherentDataProviders,
=======
pub struct NodeConfig {
    inherent_data_providers: InherentDataProviders,
>>>>>>> 3463a0a0
    pub coin_base: AccountId,
    pub shard_num: u16,
    pub foreign_port: Option<u16>,
    pub bootnodes_router_conf: Option<BootnodesRouterConf>,
    pub job_manager: Arc<RwLock<Option<Arc<JobManager<Job=DefaultJob<Block, <Pair as PairT>::Public>>>>>>,
    pub mine: bool,
}

impl<F: substrate_service::ServiceFactory> Default for NodeConfig<F> {
    fn default() -> Self {
        Self {
            grandpa_import_setup: None,
            inherent_data_providers: Default::default(),
            coin_base: Default::default(),
            shard_num: Default::default(),
            foreign_port: Default::default(),
            bootnodes_router_conf: Default::default(),
            job_manager: Arc::new(RwLock::new(None)),
            mine: Default::default(),
        }
    }
}

impl<F: substrate_service::ServiceFactory> Clone for NodeConfig<F> {
    fn clone(&self) -> Self {
        Self {
            grandpa_import_setup: None,
            coin_base: self.coin_base.clone(),
            shard_num: self.shard_num,
            foreign_port: self.foreign_port,
            mine: self.mine,

            // cloned config SHALL NOT SHARE some items with original config
            inherent_data_providers: Default::default(),
            bootnodes_router_conf: None,
            job_manager: Arc::new(RwLock::new(None)),
        }
    }
}

<<<<<<< HEAD
impl<F> ProvideJobManager<DefaultJob<Block, <Pair as PairT>::Public>> for NodeConfig<F> where F: substrate_service::ServiceFactory {
=======
impl ForeignChainConfig for NodeConfig {
    fn get_shard_num(&self) -> u32 {
        self.shard_num as u32
    }

    fn set_shard_num(&mut self, shard: u32) {
        self.shard_num = shard as u16;
    }
}

impl ProvideJobManager<DefaultJob<Block, <Pair as PairT>::Public>> for NodeConfig{
>>>>>>> 3463a0a0
    fn provide_job_manager(&self) -> Arc<RwLock<Option<Arc<JobManager<Job=DefaultJob<Block, <Pair as PairT>::Public>>>>>>{
        self.job_manager.clone()
    }
}

struct NetworkWrapper<F, EH> {
    inner: Arc<dyn NetworkProvider<F, EH>>,
}

impl<F, EH> Clone for NetworkWrapper<F, EH> {
    fn clone(&self) -> Self {
        Self {
            inner: self.inner.clone(),
        }
    }
}

impl<F, EH> NetworkProvider<F, EH> for NetworkWrapper<F, EH> where
    F: ServiceFactory,
    EH: network::service::ExHashT,
{
    fn get_shard_network(
        &self,
        shard_num: u32,
        params: ForeignNetParams<F, EH>,
        protocol_id: network::ProtocolId,
        import_queue: Box<dyn ImportQueue<FactoryBlock<F>>>,
    ) -> Result<network::NetworkChan<FactoryBlock<F>>, network::Error> {
        self.inner.get_shard_network(shard_num, params, protocol_id, import_queue)
    }
}

construct_simple_protocol! {
    /// Demo protocol attachment for substrate.
    pub struct NodeProtocol where Block = Block { }
}

construct_service_factory! {
<<<<<<< HEAD
	struct Factory {
		Block = Block,
		RuntimeApi = RuntimeApi,
		NetworkProtocol = NodeProtocol { |config| Ok(NodeProtocol::new()) },
		RuntimeDispatch = Executor,
		FullTransactionPoolApi = transaction_pool::ChainApi<client::Client<FullBackend<Self>, FullExecutor<Self>, Block, RuntimeApi>, Block>
			{ |config, client| Ok(TransactionPool::new(config, transaction_pool::ChainApi::new(client))) },
		LightTransactionPoolApi = transaction_pool::ChainApi<client::Client<LightBackend<Self>, LightExecutor<Self>, Block, RuntimeApi>, Block>
			{ |config, client| Ok(TransactionPool::new(config, transaction_pool::ChainApi::new(client))) },
		Genesis = GenesisConfig,
		Configuration = NodeConfig<Self>,
		FullService = FullComponents<Self>
			{ |config: FactoryFullConfiguration<Self>, executor: TaskExecutor|
				FullComponents::<Factory>::new(config, executor)
			},
		AuthoritySetup = {
			|mut service: Self::FullService, executor: TaskExecutor, key: Option<Arc<Pair>>| {
				let (block_import, link_half) = service.config.custom.grandpa_import_setup.take()
					.expect("Link Half and Block Import are present for Full Services or setup failed before. qed");

				if let Some(ref key) = key {
					info!("Using authority key {}", key.public());
					let proposer = Arc::new(ProposerFactory {
						client: service.client(),
						transaction_pool: service.transaction_pool(),
						inherents_pool: service.inherents_pool(),
					});
					let client = service.client();
=======
    struct Factory {
        Block = Block,
        RuntimeApi = RuntimeApi,
        NetworkProtocol = NodeProtocol { |config| Ok(NodeProtocol::new()) },
        RuntimeDispatch = Executor,
        FullTransactionPoolApi = transaction_pool::ChainApi<client::Client<FullBackend<Self>, FullExecutor<Self>, Block, RuntimeApi>, Block>
            { |config, client| Ok(TransactionPool::new(config, transaction_pool::ChainApi::new(client))) },
        LightTransactionPoolApi = transaction_pool::ChainApi<client::Client<LightBackend<Self>, LightExecutor<Self>, Block, RuntimeApi>, Block>
            { |config, client| Ok(TransactionPool::new(config, transaction_pool::ChainApi::new(client))) },
        Genesis = GenesisConfig,
        Configuration = NodeConfig,
        FullService = FullComponents<Self>
            { |config: FactoryFullConfiguration<Self>, executor: TaskExecutor|
                FullComponents::<Factory>::new(config, executor)
            },
        AuthoritySetup = {
            |service: Self::FullService, executor: TaskExecutor, key: Option<Arc<Pair>>| {
                if let Some(key) = key {
                    info!("Using authority key {}", key.public());
                    let proposer = Arc::new(ProposerFactory {
                        client: service.client(),
                        transaction_pool: service.transaction_pool(),
                        inherents_pool: service.inherents_pool(),
                    });
                    let client = service.client();
>>>>>>> 3463a0a0
                    executor.spawn(start_pow::<Self::Block, _, _, _, _, _, _, _>(
                    key.clone(),
                        client.clone(),
                        client,
                        proposer,
                        service.network(),
                        service.on_exit(),
                        service.config.custom.inherent_data_providers.clone(),
                        service.config.custom.coin_base.clone(),
                        service.config.custom.job_manager.clone(),
                        service.config.force_authoring,
                        service.config.custom.mine,
                    )?);
                }

                //foreign network setup
                let config = &service.config;
                let foreign_network_param = Params{
                    client_version: config.network.client_version.clone(),
<<<<<<< HEAD
			        protocol_version : FOREIGN_PROTOCOL_VERSION.to_string(),
			        node_key_pair: config.network.node_key.clone().into_keypair().unwrap(),
			        shard_num: config.custom.shard_num,
			        foreign_port: config.custom.foreign_port,
			        bootnodes_router_conf: config.custom.bootnodes_router_conf.clone(),
			    };
                start_foreign_network::<Self, _>(foreign_network_param, service.client(), &executor).map_err(|e| format!("{:?}", e))?;

				let local_key = if service.config.disable_grandpa {
					None
				} else {
					key.clone()
				};

				info!("Running Grandpa session as Authority {}", local_key.clone().unwrap().public());
				executor.spawn(grandpa::run_grandpa(
					grandpa::Config {
						local_key,
						// FIXME #1578 make this available through chainspec
						gossip_duration: Duration::from_millis(333),
						justification_period: 4096,
						name: Some(service.config.name.clone())
					},
					link_half,
					grandpa::NetworkBridge::new(service.network()),
					service.config.custom.inherent_data_providers.clone(),
					service.on_exit(),
				)?);

				Ok(service)
			}
		},
		LightService = LightComponents<Self>
			{ |config, executor| <LightComponents<Factory>>::new(config, executor) },
		FullImportQueue = PowImportQueue<Self::Block>
			{ |config: &mut FactoryFullConfiguration<Self> , client: Arc<FullClient<Self>>| {
			        prepare_sharding::<Self, _, _, AuthorityId, AuthoritySignature>(&config.custom, client.clone(), client.backend().to_owned())?;
				    let (block_import, link_half) = grandpa::block_import::<_, _, _, RuntimeApi, FullClient<Self>>(
                        client.clone(), client.clone()
                    )?;

				    let block_import = Arc::new(block_import);
				    let justification_import = block_import.clone();
				    config.custom.grandpa_import_setup = Some((block_import.clone(), link_half));

					import_queue::<Self::Block, _, <Pair as PairT>::Public>(
				    	block_import,
				    	Some(justification_import),
						client,
						config.custom.inherent_data_providers.clone(),
					).map_err(Into::into)
				}
			},
		LightImportQueue = PowImportQueue<Self::Block>
			{ |config: &mut FactoryFullConfiguration<Self>, client: Arc<LightClient<Self>>| {
			        prepare_sharding::<Self, _, _, AuthorityId, AuthoritySignature>(&config.custom, client.clone(), client.backend().to_owned())?;
					import_queue::<Self::Block, _, <Pair as PairT>::Public>(
						client.clone(),
						None,
						client,
						config.custom.inherent_data_providers.clone(),
					).map_err(Into::into)
				}
			},
		FullRpcHandlerConstructor = FullRpcHandlerConstructor,
		LightRpcHandlerConstructor = LightRpcHandlerConstructor,
		IdentifySpecialization = ShardingIdentifySpecialization
		    { |config: &FactoryFullConfiguration<Self>| {
		        Ok(ShardingIdentifySpecialization::new(NATIVE_PROTOCOL_VERSION.to_string(), config.custom.shard_num))
		        }
		    },
	}
=======
                    protocol_version : FOREIGN_PROTOCOL_VERSION.to_string(),
                    node_key_pair: config.network.node_key.clone().into_keypair().unwrap(),
                    shard_num: config.custom.shard_num,
                    foreign_port: config.custom.foreign_port,
                    bootnodes_router_conf: config.custom.bootnodes_router_conf.clone(),
                };
                let foreign_network = start_foreign_network::<FullComponents<Self>>(foreign_network_param, service.client(), &executor).map_err(|e| format!("{:?}", e))?;

                let foreign_network_wrapper = NetworkWrapper { inner: foreign_network.clone()};
                let foreigh_chain = ForeignChain::<Self, FullClient<Self>>::new(
                    config,
                    foreign_network_wrapper,
                    service.client(),
                    executor.clone(),
                )?;

                // relay-transfer
                yee_relay::start_relay_transfer::<Self, _, _>(
                    service.client(),
                    &executor,
                    foreign_network.clone(),
                    service.transaction_pool()
                ).map_err(|e| format!("{:?}", e))?;

                Ok(service)
            }
        },
        LightService = LightComponents<Self>
            { |config, executor| <LightComponents<Factory>>::new(config, executor) },
        FullImportQueue = PowImportQueue<Self::Block>
            { |config: &mut FactoryFullConfiguration<Self> , client: Arc<FullClient<Self>>| {
                    prepare_sharding::<Self, _, _, AuthorityId, AuthoritySignature>(&config.custom, client.clone(), client.backend().to_owned())?;
                    import_queue::<Self::Block, _, <Pair as PairT>::Public>(
                        client.clone(),
                        None,
                        client,
                        config.custom.inherent_data_providers.clone(),
                    ).map_err(Into::into)
                }
            },
        LightImportQueue = PowImportQueue<Self::Block>
            { |config: &mut FactoryFullConfiguration<Self>, client: Arc<LightClient<Self>>| {
                    prepare_sharding::<Self, _, _, AuthorityId, AuthoritySignature>(&config.custom, client.clone(), client.backend().to_owned())?;
                    import_queue::<Self::Block, _, <Pair as PairT>::Public>(
                        client.clone(),
                        None,
                        client,
                        config.custom.inherent_data_providers.clone(),
                    ).map_err(Into::into)
                }
            },
        FullRpcHandlerConstructor = FullRpcHandlerConstructor,
        LightRpcHandlerConstructor = LightRpcHandlerConstructor,
        IdentifySpecialization = ShardingIdentifySpecialization
            { |config: &FactoryFullConfiguration<Self>| {
                Ok(ShardingIdentifySpecialization::new(NATIVE_PROTOCOL_VERSION.to_string(), config.custom.shard_num))
                }
            },
    }
>>>>>>> 3463a0a0
}<|MERGE_RESOLUTION|>--- conflicted
+++ resolved
@@ -58,17 +58,12 @@
     include_bytes!("../runtime/wasm/target/wasm32-unknown-unknown/release/yee_runtime_wasm.compact.wasm")
 );
 
-<<<<<<< HEAD
 /// Node specific configuration
 pub struct NodeConfig<F: substrate_service::ServiceFactory> {
     /// grandpa connection to import block
     // FIXME #1134 rather than putting this on the config, let's have an actual intermediate setup state
     pub grandpa_import_setup: Option<(Arc<grandpa::BlockImportForService<F>>, grandpa::LinkHalfForService<F>)>,
 	inherent_data_providers: InherentDataProviders,
-=======
-pub struct NodeConfig {
-    inherent_data_providers: InherentDataProviders,
->>>>>>> 3463a0a0
     pub coin_base: AccountId,
     pub shard_num: u16,
     pub foreign_port: Option<u16>,
@@ -109,10 +104,7 @@
     }
 }
 
-<<<<<<< HEAD
-impl<F> ProvideJobManager<DefaultJob<Block, <Pair as PairT>::Public>> for NodeConfig<F> where F: substrate_service::ServiceFactory {
-=======
-impl ForeignChainConfig for NodeConfig {
+impl ForeignChainConfig for NodeConfig<F> where F: substrate_service::ServiceFactory {
     fn get_shard_num(&self) -> u32 {
         self.shard_num as u32
     }
@@ -122,8 +114,7 @@
     }
 }
 
-impl ProvideJobManager<DefaultJob<Block, <Pair as PairT>::Public>> for NodeConfig{
->>>>>>> 3463a0a0
+impl<F> ProvideJobManager<DefaultJob<Block, <Pair as PairT>::Public>> for NodeConfig<F> where F: substrate_service::ServiceFactory {
     fn provide_job_manager(&self) -> Arc<RwLock<Option<Arc<JobManager<Job=DefaultJob<Block, <Pair as PairT>::Public>>>>>>{
         self.job_manager.clone()
     }
@@ -162,7 +153,6 @@
 }
 
 construct_service_factory! {
-<<<<<<< HEAD
 	struct Factory {
 		Block = Block,
 		RuntimeApi = RuntimeApi,
@@ -191,33 +181,6 @@
 						inherents_pool: service.inherents_pool(),
 					});
 					let client = service.client();
-=======
-    struct Factory {
-        Block = Block,
-        RuntimeApi = RuntimeApi,
-        NetworkProtocol = NodeProtocol { |config| Ok(NodeProtocol::new()) },
-        RuntimeDispatch = Executor,
-        FullTransactionPoolApi = transaction_pool::ChainApi<client::Client<FullBackend<Self>, FullExecutor<Self>, Block, RuntimeApi>, Block>
-            { |config, client| Ok(TransactionPool::new(config, transaction_pool::ChainApi::new(client))) },
-        LightTransactionPoolApi = transaction_pool::ChainApi<client::Client<LightBackend<Self>, LightExecutor<Self>, Block, RuntimeApi>, Block>
-            { |config, client| Ok(TransactionPool::new(config, transaction_pool::ChainApi::new(client))) },
-        Genesis = GenesisConfig,
-        Configuration = NodeConfig,
-        FullService = FullComponents<Self>
-            { |config: FactoryFullConfiguration<Self>, executor: TaskExecutor|
-                FullComponents::<Factory>::new(config, executor)
-            },
-        AuthoritySetup = {
-            |service: Self::FullService, executor: TaskExecutor, key: Option<Arc<Pair>>| {
-                if let Some(key) = key {
-                    info!("Using authority key {}", key.public());
-                    let proposer = Arc::new(ProposerFactory {
-                        client: service.client(),
-                        transaction_pool: service.transaction_pool(),
-                        inherents_pool: service.inherents_pool(),
-                    });
-                    let client = service.client();
->>>>>>> 3463a0a0
                     executor.spawn(start_pow::<Self::Block, _, _, _, _, _, _, _>(
                     key.clone(),
                         client.clone(),
@@ -237,14 +200,29 @@
                 let config = &service.config;
                 let foreign_network_param = Params{
                     client_version: config.network.client_version.clone(),
-<<<<<<< HEAD
-			        protocol_version : FOREIGN_PROTOCOL_VERSION.to_string(),
-			        node_key_pair: config.network.node_key.clone().into_keypair().unwrap(),
-			        shard_num: config.custom.shard_num,
-			        foreign_port: config.custom.foreign_port,
-			        bootnodes_router_conf: config.custom.bootnodes_router_conf.clone(),
-			    };
-                start_foreign_network::<Self, _>(foreign_network_param, service.client(), &executor).map_err(|e| format!("{:?}", e))?;
+                    protocol_version : FOREIGN_PROTOCOL_VERSION.to_string(),
+                    node_key_pair: config.network.node_key.clone().into_keypair().unwrap(),
+                    shard_num: config.custom.shard_num,
+                    foreign_port: config.custom.foreign_port,
+                    bootnodes_router_conf: config.custom.bootnodes_router_conf.clone(),
+                };
+                let foreign_network = start_foreign_network::<FullComponents<Self>>(foreign_network_param, service.client(), &executor).map_err(|e| format!("{:?}", e))?;
+
+                let foreign_network_wrapper = NetworkWrapper { inner: foreign_network.clone()};
+                let foreigh_chain = ForeignChain::<Self, FullClient<Self>>::new(
+                    config,
+                    foreign_network_wrapper,
+                    service.client(),
+                    executor.clone(),
+                )?;
+
+                // relay-transfer
+                yee_relay::start_relay_transfer::<Self, _, _>(
+                    service.client(),
+                    &executor,
+                    foreign_network.clone(),
+                    service.transaction_pool()
+                ).map_err(|e| format!("{:?}", e))?;
 
 				let local_key = if service.config.disable_grandpa {
 					None
@@ -267,74 +245,6 @@
 					service.on_exit(),
 				)?);
 
-				Ok(service)
-			}
-		},
-		LightService = LightComponents<Self>
-			{ |config, executor| <LightComponents<Factory>>::new(config, executor) },
-		FullImportQueue = PowImportQueue<Self::Block>
-			{ |config: &mut FactoryFullConfiguration<Self> , client: Arc<FullClient<Self>>| {
-			        prepare_sharding::<Self, _, _, AuthorityId, AuthoritySignature>(&config.custom, client.clone(), client.backend().to_owned())?;
-				    let (block_import, link_half) = grandpa::block_import::<_, _, _, RuntimeApi, FullClient<Self>>(
-                        client.clone(), client.clone()
-                    )?;
-
-				    let block_import = Arc::new(block_import);
-				    let justification_import = block_import.clone();
-				    config.custom.grandpa_import_setup = Some((block_import.clone(), link_half));
-
-					import_queue::<Self::Block, _, <Pair as PairT>::Public>(
-				    	block_import,
-				    	Some(justification_import),
-						client,
-						config.custom.inherent_data_providers.clone(),
-					).map_err(Into::into)
-				}
-			},
-		LightImportQueue = PowImportQueue<Self::Block>
-			{ |config: &mut FactoryFullConfiguration<Self>, client: Arc<LightClient<Self>>| {
-			        prepare_sharding::<Self, _, _, AuthorityId, AuthoritySignature>(&config.custom, client.clone(), client.backend().to_owned())?;
-					import_queue::<Self::Block, _, <Pair as PairT>::Public>(
-						client.clone(),
-						None,
-						client,
-						config.custom.inherent_data_providers.clone(),
-					).map_err(Into::into)
-				}
-			},
-		FullRpcHandlerConstructor = FullRpcHandlerConstructor,
-		LightRpcHandlerConstructor = LightRpcHandlerConstructor,
-		IdentifySpecialization = ShardingIdentifySpecialization
-		    { |config: &FactoryFullConfiguration<Self>| {
-		        Ok(ShardingIdentifySpecialization::new(NATIVE_PROTOCOL_VERSION.to_string(), config.custom.shard_num))
-		        }
-		    },
-	}
-=======
-                    protocol_version : FOREIGN_PROTOCOL_VERSION.to_string(),
-                    node_key_pair: config.network.node_key.clone().into_keypair().unwrap(),
-                    shard_num: config.custom.shard_num,
-                    foreign_port: config.custom.foreign_port,
-                    bootnodes_router_conf: config.custom.bootnodes_router_conf.clone(),
-                };
-                let foreign_network = start_foreign_network::<FullComponents<Self>>(foreign_network_param, service.client(), &executor).map_err(|e| format!("{:?}", e))?;
-
-                let foreign_network_wrapper = NetworkWrapper { inner: foreign_network.clone()};
-                let foreigh_chain = ForeignChain::<Self, FullClient<Self>>::new(
-                    config,
-                    foreign_network_wrapper,
-                    service.client(),
-                    executor.clone(),
-                )?;
-
-                // relay-transfer
-                yee_relay::start_relay_transfer::<Self, _, _>(
-                    service.client(),
-                    &executor,
-                    foreign_network.clone(),
-                    service.transaction_pool()
-                ).map_err(|e| format!("{:?}", e))?;
-
                 Ok(service)
             }
         },
@@ -343,9 +253,17 @@
         FullImportQueue = PowImportQueue<Self::Block>
             { |config: &mut FactoryFullConfiguration<Self> , client: Arc<FullClient<Self>>| {
                     prepare_sharding::<Self, _, _, AuthorityId, AuthoritySignature>(&config.custom, client.clone(), client.backend().to_owned())?;
-                    import_queue::<Self::Block, _, <Pair as PairT>::Public>(
-                        client.clone(),
-                        None,
+				    let (block_import, link_half) = grandpa::block_import::<_, _, _, RuntimeApi, FullClient<Self>>(
+                        client.clone(), client.clone()
+                    )?;
+
+				    let block_import = Arc::new(block_import);
+				    let justification_import = block_import.clone();
+				    config.custom.grandpa_import_setup = Some((block_import.clone(), link_half));
+
+					import_queue::<Self::Block, _, <Pair as PairT>::Public>(
+				    	block_import,
+				    	Some(justification_import),
                         client,
                         config.custom.inherent_data_providers.clone(),
                     ).map_err(Into::into)
@@ -370,5 +288,4 @@
                 }
             },
     }
->>>>>>> 3463a0a0
 }