//! Service and ServiceFactory implementation. Specialized wrapper over Substrate service.

#![warn(unused_extern_crates)]

use std::time::Duration;
use std::sync::Arc;
use log::info;
use transaction_pool::{self, txpool::{Pool as TransactionPool}};
use substrate_service::{
    FactoryFullConfiguration, LightComponents, FullComponents, FullBackend,
    FullClient, LightClient, LightBackend, FullExecutor, LightExecutor,
    TaskExecutor,
};
use basic_authorship::ProposerFactory;
use substrate_client as client;
use primitives::{ed25519::Pair, Pair as PairT};
use inherents::InherentDataProviders;
use network::{construct_simple_protocol};
use substrate_executor::native_executor_instance;
use substrate_service::construct_service_factory;
use {
    parking_lot::RwLock,
    consensus::{self, import_queue, start_pow, PowImportQueue, JobManager, DefaultJob},
    consensus_common::import_queue::ImportQueue,
    foreign_chain::{ForeignChain, ForeignChainConfig},
    substrate_service::{
        NetworkProviderParams, FactoryBlock, NetworkProvider, ServiceFactory,
    },
    yee_runtime::{
        self, GenesisConfig, opaque::Block, RuntimeApi,
        AccountId, AuthorityId, AuthoritySignature,
    },
    yee_rpc::{FullRpcHandlerConstructor, LightRpcHandlerConstructor},
    yee_sharding::identify_specialization::ShardingIdentifySpecialization,
};
use yee_primitives::{AddressCodec};
use substrate_cli::{TriggerExit};
use sharding_primitives::ScaleOut;

mod foreign;
use foreign::{start_foreign_network};

mod restarter;
use restarter::{start_restarter};

pub use substrate_executor::NativeExecutor;
use yee_bootnodes_router::BootnodesRouterConf;
use yee_rpc::ProvideJobManager;

use crfg;
use yee_primitives::Hrp;
use crate::cli::{CliTriggerExit, CliSignal};

pub const IMPL_NAME : &str = "yee-node";
pub const NATIVE_PROTOCOL_VERSION : &str = "/yee/1.0.0";
pub const FOREIGN_PROTOCOL_VERSION : &str = "/yee-foreign/1.0.0";

// Our native executor instance.
native_executor_instance!(
    pub Executor,
    yee_runtime::api::dispatch,
    yee_runtime::native_version,
    include_bytes!("../runtime/wasm/target/wasm32-unknown-unknown/release/yee_runtime_wasm.compact.wasm")
);

/// Node specific configuration
pub struct NodeConfig<F: substrate_service::ServiceFactory> {
    /// crfg connection to import block
    // FIXME #1134 rather than putting this on the config, let's have an actual intermediate setup state
    pub crfg_import_setup: Option<(Arc<crfg::BlockImportForService<F>>, crfg::LinkHalfForService<F>)>,
    pub inherent_data_providers: InherentDataProviders,
    pub coinbase: AccountId,
    pub shard_num: u16,
    pub shard_count: u16,
    pub foreign_port: Option<u16>,
    pub bootnodes_router_conf: Option<BootnodesRouterConf>,
    pub job_manager: Arc<RwLock<Option<Arc<dyn JobManager<Job=DefaultJob<Block, <Pair as PairT>::Public>>>>>>,
    pub mine: bool,
    pub hrp: Hrp,
    pub scale_out: Option<ScaleOut>,
    pub trigger_exit: Option<Arc<CliTriggerExit<CliSignal>>>,
}

impl<F: substrate_service::ServiceFactory> Default for NodeConfig<F> {
    fn default() -> Self {
        Self {
            crfg_import_setup: None,
            inherent_data_providers: Default::default(),
            coinbase: Default::default(),
            shard_num: Default::default(),
            shard_count: Default::default(),
            foreign_port: Default::default(),
            bootnodes_router_conf: Default::default(),
            job_manager: Arc::new(RwLock::new(None)),
            mine: Default::default(),
            hrp: Default::default(),
            scale_out: Default::default(),
            trigger_exit: None,
        }
    }
}

impl<F: substrate_service::ServiceFactory> Clone for NodeConfig<F> {
    fn clone(&self) -> Self {
        Self {
            crfg_import_setup: None,
            coinbase: self.coinbase.clone(),
            shard_num: self.shard_num,
            shard_count: self.shard_count,
            foreign_port: self.foreign_port,
            mine: self.mine,
            hrp: self.hrp.clone(),
            scale_out: self.scale_out.clone(),
            trigger_exit: self.trigger_exit.clone(),

            // cloned config SHALL NOT SHARE some items with original config
            inherent_data_providers: Default::default(),
            bootnodes_router_conf: None,
            job_manager: Arc::new(RwLock::new(None)),
        }
    }
}

impl<F> ForeignChainConfig for NodeConfig<F> where F: substrate_service::ServiceFactory {
    fn get_shard_num(&self) -> u16 {
        self.shard_num
    }

    fn set_shard_num(&mut self, shard: u16) {
        self.shard_num = shard;
    }

    fn get_shard_count(&self) -> u16 {
        self.shard_count
    }
}

impl<F> ProvideJobManager<DefaultJob<Block, <Pair as PairT>::Public>> for NodeConfig<F> where F: substrate_service::ServiceFactory {
    fn provide_job_manager(&self) -> Arc<RwLock<Option<Arc<dyn JobManager<Job=DefaultJob<Block, <Pair as PairT>::Public>>>>>>{
        self.job_manager.clone()
    }
}

struct NetworkWrapper<F, EH> {
    inner: Arc<dyn NetworkProvider<F, EH>>,
}

impl<F, EH> Clone for NetworkWrapper<F, EH> {
    fn clone(&self) -> Self {
        Self {
            inner: self.inner.clone(),
        }
    }
}

impl<F, EH> NetworkProvider<F, EH> for NetworkWrapper<F, EH> where
    F: ServiceFactory,
    EH: network::service::ExHashT,
{
    fn provide_network(
        &self,
        network_id: u32,
        params: NetworkProviderParams<F, EH>,
        protocol_id: network::ProtocolId,
        import_queue: Box<dyn ImportQueue<FactoryBlock<F>>>,
    ) -> Result<network::NetworkChan<FactoryBlock<F>>, network::Error> {
        self.inner.provide_network(network_id, params, protocol_id, import_queue)
    }
}

impl consensus::TriggerExit for CliTriggerExit<CliSignal>{
    fn trigger_restart(&self){
        self.trigger_exit(CliSignal::Restart);
    }

    fn trigger_stop(&self){
        self.trigger_exit(CliSignal::Stop);
    }
}

construct_simple_protocol! {
    /// Demo protocol attachment for substrate.
    pub struct NodeProtocol where Block = Block { }
}

construct_service_factory! {
    struct Factory {
        Block = Block,
        RuntimeApi = RuntimeApi,
        NetworkProtocol = NodeProtocol { |config| Ok(NodeProtocol::new()) },
        RuntimeDispatch = Executor,
        FullTransactionPoolApi = transaction_pool::ChainApi<client::Client<FullBackend<Self>, FullExecutor<Self>, Block, RuntimeApi>, Block>
            { |config, client| Ok(TransactionPool::new(config, transaction_pool::ChainApi::new(client))) },
        LightTransactionPoolApi = transaction_pool::ChainApi<client::Client<LightBackend<Self>, LightExecutor<Self>, Block, RuntimeApi>, Block>
            { |config, client| Ok(TransactionPool::new(config, transaction_pool::ChainApi::new(client))) },
        Genesis = GenesisConfig,
        Configuration = NodeConfig<Self>,
        FullService = FullComponents<Self>
            { |config: FactoryFullConfiguration<Self>, executor: TaskExecutor|
                FullComponents::<Factory>::new(config, executor)
            },
        AuthoritySetup = {
            |mut service: Self::FullService, executor: TaskExecutor, key: Option<Arc<Pair>>| {
                let (block_import, link_half) = service.config.custom.crfg_import_setup.take()
                    .expect("Link Half and Block Import are present for Full Services or setup failed before. qed");

                // foreign network
                let config = &service.config;
                let foreign_network_param = foreign::Params{
                    client_version: config.network.client_version.clone(),
                    protocol_version : FOREIGN_PROTOCOL_VERSION.to_string(),
                    node_key_pair: config.network.node_key.clone().into_keypair().unwrap(),
                    shard_num: config.custom.shard_num,
                    shard_count: config.custom.shard_count,
                    foreign_port: config.custom.foreign_port,
                    bootnodes_router_conf: config.custom.bootnodes_router_conf.clone(),
                };
                let foreign_network = start_foreign_network::<FullComponents<Self>>(foreign_network_param, service.client(), &executor).map_err(|e| format!("{:?}", e))?;

                // foreign chain
                let foreign_network_wrapper = NetworkWrapper { inner: foreign_network.clone()};
                let foreigh_chain = ForeignChain::<Self>::new(
                    config,
                    foreign_network_wrapper,
                    executor.clone(),
                )?;

                // relay
                yee_relay::start_relay_transfer::<Self, _, _>(
                    service.client(),
                    &executor,
                    foreign_network.clone(),
                    Arc::new(foreigh_chain),
                    service.transaction_pool()
                ).map_err(|e| format!("{:?}", e))?;

                // restarter
                let restarter_param = restarter::Params{
                    authority_id: key.clone().map(|k|k.public()),
                    coinbase: config.custom.coinbase.clone(),
                    shard_num: config.custom.shard_num,
                    shard_count: config.custom.shard_count,
                    scale_out: config.custom.scale_out.clone(),
                    trigger_exit: config.custom.trigger_exit.clone(),
                };
                start_restarter::<FullComponents<Self>>(restarter_param, service.client(), &executor);

                // crfg
                let local_key = if service.config.disable_grandpa {
                    None
                } else {
                    key.clone()
                };
<<<<<<< HEAD

	            crfg::register_crfg_inherent_data_provider(
                    &service.config.custom.inherent_data_providers.clone(),
	                local_key.clone().unwrap().public()
	            )?;

                // crfg
=======
>>>>>>> d04e18c0
                info!("Running crfg session as Authority {}", local_key.clone().unwrap().public().to_address(service.config.custom.hrp.clone()).expect("qed"));
                executor.spawn(crfg::run_crfg(
                    crfg::Config {
                        local_key,
                        // FIXME #1578 make this available through chainspec
                        gossip_duration: Duration::from_millis(333),
                        justification_period: 4096,
                        name: Some(service.config.name.clone())
                    },
                    link_half,
                    crfg::NetworkBridge::new(service.network()),
                    service.config.custom.inherent_data_providers.clone(),
                    service.on_exit(),
                )?);

                // pow
                if let Some(ref key) = key {
                    info!("Using authority key {}", key.public().to_address(service.config.custom.hrp.clone()).expect("qed"));
                    let proposer = Arc::new(ProposerFactory {
                        client: service.client(),
                        transaction_pool: service.transaction_pool(),
                        inherents_pool: service.inherents_pool(),
                    });
                    let client = service.client();

                    let params = consensus::Params{
                        force_authoring: service.config.force_authoring,
                        mine: service.config.custom.mine,
                        shard_extra: consensus::ShardExtra {
                            coinbase: service.config.custom.coinbase.clone(),
                            shard_num: service.config.custom.shard_num,
                            shard_count: service.config.custom.shard_count,
                            scale_out: service.config.custom.scale_out.clone(),
                            trigger_exit: service.config.custom.trigger_exit.clone().expect("qed"),
                        }
                    };

                    executor.spawn(start_pow::<Self::Block, _, _, _, _, _, _, _>(
                        key.clone(),
                        client.clone(),
                        block_import.clone(),
                        proposer,
                        service.network(),
                        service.on_exit(),
                        service.config.custom.inherent_data_providers.clone(),
                        service.config.custom.job_manager.clone(),
                        params,
                    )?);
                }

                Ok(service)
            }
        },
        LightService = LightComponents<Self>
            { |config, executor| <LightComponents<Factory>>::new(config, executor) },
        FullImportQueue = PowImportQueue<Self::Block>
            { |config: &mut FactoryFullConfiguration<Self> , client: Arc<FullClient<Self>>| {
                    let (block_import, link_half) = crfg::block_import::<_, _, _, RuntimeApi, FullClient<Self>>(
                        client.clone(), client.clone()
                    )?;

                    let block_import = Arc::new(block_import);
                    let justification_import = block_import.clone();
                    config.custom.crfg_import_setup = Some((block_import.clone(), link_half));

                    import_queue::<Self::Block, _, _, <Pair as PairT>::Public>(
                        block_import,
                        Some(justification_import),
                        client,
                        config.custom.inherent_data_providers.clone(),
                        consensus::ShardExtra {
                            coinbase: config.custom.coinbase.clone(),
                            shard_num: config.custom.shard_num,
                            shard_count: config.custom.shard_count,
                            scale_out: config.custom.scale_out.clone(),
                            trigger_exit: config.custom.trigger_exit.clone().expect("qed"),
                        }
                    ).map_err(Into::into)
                }
            },
        LightImportQueue = PowImportQueue<Self::Block>
            { |config: &mut FactoryFullConfiguration<Self>, client: Arc<LightClient<Self>>| {
                    import_queue::<Self::Block, _, _, <Pair as PairT>::Public>(
                        client.clone(),
                        None,
                        client,
                        config.custom.inherent_data_providers.clone(),
                        consensus::ShardExtra {
                            coinbase: config.custom.coinbase.clone(),
                            shard_num: config.custom.shard_num,
                            shard_count: config.custom.shard_count,
                            scale_out: config.custom.scale_out.clone(),
                            trigger_exit: config.custom.trigger_exit.clone().expect("qed"),
                        }
                    ).map_err(Into::into)
                }
            },
        FullRpcHandlerConstructor = FullRpcHandlerConstructor,
        LightRpcHandlerConstructor = LightRpcHandlerConstructor,
        IdentifySpecialization = ShardingIdentifySpecialization
            { |config: &FactoryFullConfiguration<Self>| {
                Ok(ShardingIdentifySpecialization::new(NATIVE_PROTOCOL_VERSION.to_string(), config.custom.shard_num))
                }
            },
    }
}<|MERGE_RESOLUTION|>--- conflicted
+++ resolved
@@ -251,16 +251,12 @@
                 } else {
                     key.clone()
                 };
-<<<<<<< HEAD
 
 	            crfg::register_crfg_inherent_data_provider(
                     &service.config.custom.inherent_data_providers.clone(),
 	                local_key.clone().unwrap().public()
 	            )?;
 
-                // crfg
-=======
->>>>>>> d04e18c0
                 info!("Running crfg session as Authority {}", local_key.clone().unwrap().public().to_address(service.config.custom.hrp.clone()).expect("qed"));
                 executor.spawn(crfg::run_crfg(
                     crfg::Config {
