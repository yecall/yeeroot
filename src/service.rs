--- conflicted
+++ resolved
@@ -73,11 +73,8 @@
     pub bootnodes_router_conf: Option<BootnodesRouterConf>,
     pub job_manager: Arc<RwLock<Option<Arc<dyn JobManager<Job=DefaultJob<Block, <Pair as PairT>::Public>>>>>>,
     pub mine: bool,
-<<<<<<< HEAD
     pub foreign_chains: Arc<RwLock<Option<ForeignChain<F, C>>>>,
-=======
     pub hrp: Hrp,
->>>>>>> 7688042e
 }
 
 impl<F: substrate_service::ServiceFactory, C> Default for NodeConfig<F, C> {
@@ -92,11 +89,8 @@
             bootnodes_router_conf: Default::default(),
             job_manager: Arc::new(RwLock::new(None)),
             mine: Default::default(),
-<<<<<<< HEAD
             foreign_chains: Arc::new(RwLock::new(None)),
-=======
             hrp: Default::default(),
->>>>>>> 7688042e
         }
     }
 }
@@ -135,13 +129,8 @@
     }
 }
 
-<<<<<<< HEAD
 impl<F, C> ProvideJobManager<DefaultJob<Block, <Pair as PairT>::Public>> for NodeConfig<F, C> where F: substrate_service::ServiceFactory {
-    fn provide_job_manager(&self) -> Arc<RwLock<Option<Arc<JobManager<Job=DefaultJob<Block, <Pair as PairT>::Public>>>>>>{
-=======
-impl<F> ProvideJobManager<DefaultJob<Block, <Pair as PairT>::Public>> for NodeConfig<F> where F: substrate_service::ServiceFactory {
     fn provide_job_manager(&self) -> Arc<RwLock<Option<Arc<dyn JobManager<Job=DefaultJob<Block, <Pair as PairT>::Public>>>>>>{
->>>>>>> 7688042e
         self.job_manager.clone()
     }
 }
@@ -214,11 +203,7 @@
 
                 // foreign chain
                 let foreign_network_wrapper = NetworkWrapper { inner: foreign_network.clone()};
-<<<<<<< HEAD
-                let foreign_chain = ForeignChain::<Self, FullClient<Self>>::new(
-=======
                 let foreigh_chain = ForeignChain::<Self>::new(
->>>>>>> 7688042e
                     config,
                     foreign_network_wrapper,
                     executor.clone(),
@@ -303,42 +288,30 @@
                     let justification_import = block_import.clone();
                     config.custom.crfg_import_setup = Some((block_import.clone(), link_half));
 
-<<<<<<< HEAD
                     let foreign_chain = config.custom.foreign_chains.read().as_ref().unwrap();
                     import_queue::<Self, _, <Pair as PairT>::Public>(
-=======
                     import_queue::<Self::Block, _, _, <Pair as PairT>::Public>(
->>>>>>> 7688042e
                         block_import,
                         Some(justification_import),
                         client,
                         config.custom.inherent_data_providers.clone(),
-<<<<<<< HEAD
                         config.custom.foreign_chains.clone(),
-=======
                         config.custom.coinbase.clone(),
->>>>>>> 7688042e
                     ).map_err(Into::into)
                 }
             },
         LightImportQueue = PowImportQueue<Self::Block>
             { |config: &mut FactoryFullConfiguration<Self>, client: Arc<LightClient<Self>>| {
-<<<<<<< HEAD
                     prepare_sharding::<Self, _, _, _, AuthorityId, AuthoritySignature>(&config.custom, client.clone(), client.backend().to_owned())?;
                     import_queue::<Self, _, <Pair as PairT>::Public>(
-=======
                     prepare_sharding::<Self, _, _, AuthorityId, AuthoritySignature>(&config.custom, client.clone(), client.backend().to_owned())?;
                     import_queue::<Self::Block, _, _, <Pair as PairT>::Public>(
->>>>>>> 7688042e
                         client.clone(),
                         None,
                         client,
                         config.custom.inherent_data_providers.clone(),
-<<<<<<< HEAD
                         Arc::new(RwLock::new(None)),
-=======
                         config.custom.coinbase.clone(),
->>>>>>> 7688042e
                     ).map_err(Into::into)
                 }
             },
