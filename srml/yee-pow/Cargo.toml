[package]
name = "yee-srml-pow"
version = "0.1.0"
authors = ["YeeCo <contact@yeefoundation.com>"]
edition = "2018"

[dependencies]
serde = { version = "1.0", optional = true }
rstd = { package = "sr-std", git = "https://github.com/yeeco/substrate.git", default_features = false, branch = "zzq/foreign-proof" }
primitives = { package = "sr-primitives", git = "https://github.com/yeeco/substrate.git", default_features = false, branch = "zzq/foreign-proof" }
srml-support = { git = "https://github.com/yeeco/substrate.git", default_features = false, branch = "zzq/foreign-proof" }
system = { package = "srml-system", git = "https://github.com/yeeco/substrate.git", default_features = false, branch = "zzq/foreign-proof" }
inherents = { package = "substrate-inherents", git = "https://github.com/yeeco/substrate.git", default_features = false, branch = "zzq/foreign-proof" }
parity-codec = { version = "3.5", default-features = false, features = ["derive"] }
<<<<<<< HEAD
srml-timestamp = { package = "srml-timestamp", git = "https://github.com/yeeco/substrate.git", default_features = false, branch = "zzq/foreign-proof" }
=======
srml-timestamp = { package = "srml-timestamp", git = "https://github.com/yeeco/substrate.git", default_features = false, branch = "yee-v1.0" }
yee-srml-sharding = { package = "yee-srml-sharding", path = "../yee-sharding", default-features = false }
yee-sharding-primitives = { package = "yee-sharding-primitives", path = "../../core/sharding/primitives", default-features = false }
>>>>>>> d04e18c0

[features]
default = ["std"]
std = [
    "serde",
    "rstd/std",
    "primitives/std",
    "srml-support/std",
    "system/std",
    "parity-codec/std",
]<|MERGE_RESOLUTION|>--- conflicted
+++ resolved
@@ -12,14 +12,9 @@
 system = { package = "srml-system", git = "https://github.com/yeeco/substrate.git", default_features = false, branch = "zzq/foreign-proof" }
 inherents = { package = "substrate-inherents", git = "https://github.com/yeeco/substrate.git", default_features = false, branch = "zzq/foreign-proof" }
 parity-codec = { version = "3.5", default-features = false, features = ["derive"] }
-<<<<<<< HEAD
 srml-timestamp = { package = "srml-timestamp", git = "https://github.com/yeeco/substrate.git", default_features = false, branch = "zzq/foreign-proof" }
-=======
-srml-timestamp = { package = "srml-timestamp", git = "https://github.com/yeeco/substrate.git", default_features = false, branch = "yee-v1.0" }
 yee-srml-sharding = { package = "yee-srml-sharding", path = "../yee-sharding", default-features = false }
 yee-sharding-primitives = { package = "yee-sharding-primitives", path = "../../core/sharding/primitives", default-features = false }
->>>>>>> d04e18c0
-
 [features]
 default = ["std"]
 std = [
