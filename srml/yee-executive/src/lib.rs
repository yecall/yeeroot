--- conflicted
+++ resolved
@@ -18,8 +18,6 @@
 //! Executive: Handles all of the top-level stuff; essentially just executing blocks/extrinsics.
 
 #![cfg_attr(not(feature = "std"), no_std)]
-extern crate core;
-use core::iter::FromIterator;
 
 extern crate core;
 use core::iter::FromIterator;
@@ -37,11 +35,7 @@
 use primitives::{ApplyOutcome, ApplyError};
 use primitives::generic::DigestItem;
 use primitives::transaction_validity::{TransactionValidity, TransactionPriority, TransactionLongevity};
-<<<<<<< HEAD
-use yee_sr_primitives::{RelayParams, OriginExtrinsic};
-=======
 use yee_sr_primitives::{RelayParams, OriginExtrinsic, };
->>>>>>> 2dbd614b
 use hash_db::Hasher;
 use substrate_primitives::{H256, Blake2Hasher};
 use merkle_light::hash::Algorithm;
@@ -143,7 +137,27 @@
 		// any initial checks
 		Self::initial_checks(&block);
 
-<<<<<<< HEAD
+		// execute extrinsics
+		let (header, extrinsics) = block.deconstruct();
+
+		// sample TODO remove
+		let items = Self::digest_items(&header);
+		// sample end
+
+		let len = header.digest().logs().len();
+		let digest = &header.digest().logs()[len - 1];
+		let data = digest.encode();
+		let input = &mut &data[2..];    // todo
+		let cur_shard = Decode::decode(input).unwrap();
+		let shard_count = Decode::decode(input).unwrap();
+
+		let pow_seal = &header.digest().logs()[len - 1];
+		let data = pow_seal.encode();
+		let mut root = [0u8; 32];
+		root.copy_from_slice(&data[data.len() - 32..]);
+		let proof: H256 = root.into();
+
+		Self::execute_extrinsics_with_book_keeping(extrinsics, *header.number(), proof, cur_shard, shard_count);
         // execute extrinsics
         let (header, extrinsics) = block.deconstruct();
         let len = header.digest().logs().len();
@@ -165,29 +179,61 @@
 
             Self::execute_extrinsics_with_book_keeping_with_proof(extrinsics, *header.number(), proof, cur_shard, shard_count);
         }
-=======
-		// execute extrinsics
-		let (header, extrinsics) = block.deconstruct();
->>>>>>> 2dbd614b
-
-		// sample TODO remove
-		let items = Self::digest_items(&header);
-		// sample end
-
-		let len = header.digest().logs().len();
-		let digest = &header.digest().logs()[len - 1];
-		let data = digest.encode();
-		let input = &mut &data[3..];    // todo
-		let cur_shard = Decode::decode(input).unwrap();
-		let shard_count = Decode::decode(input).unwrap();
-
-		let pow_seal = &header.digest().logs()[len - 1];
-		let data = pow_seal.encode();
-		let mut root = [0u8; 32];
-		root.copy_from_slice(&data[data.len() - 32..]);
-		let proof: H256 = root.into();
-
-<<<<<<< HEAD
+
+		// any final checks
+		Self::final_checks(&header);
+	}
+
+	/// Execute given extrinsics and take care of post-extrinsics book-keeping
+	fn execute_extrinsics_with_book_keeping(extrinsics: Vec<Block::Extrinsic>, block_number: NumberFor<Block>, proof: H256, cur_shard: u16, shard_count: u16) {
+		// let mut exe_result = vec![];
+		// let mut hashs = vec![];
+		let mut extrinsic_shard: HashMap<u16, Vec<H256>> = HashMap::new();
+		for tx in extrinsics {
+			let bytes = tx.encode();
+			let is_signed = tx.is_signed().unwrap();
+			let hash = Blake2Hasher::hash(bytes.as_slice());
+			match Self::apply_extrinsic_no_note(tx) {
+				Ok(ApplyOutcome::Success) => {
+					if is_signed {
+						let ex_type = OriginExtrinsic::<H256, u128>::decode_type(bytes.clone());
+						let ex = OriginExtrinsic::<H256, u128>::decode(ex_type, bytes).unwrap();
+						let to = ex.to();
+						if let Some(num) = shard_num_for(&to, shard_count) {
+							if num != cur_shard {
+								let v = extrinsic_shard.entry(num).or_insert(vec![hash]);
+								v.push(hash);
+							}
+						}
+					}
+                },
+				_ => ()
+			}
+		}
+
+		let mut layer1_merkles = Vec::new();
+		let mut layer2_leaves = vec![];
+		for i in 0..shard_count {
+			if extrinsic_shard.contains_key(&i) {
+				let exs = extrinsic_shard.get(&i).unwrap();
+				let tree = MerkleTree::<ProofHash<BlakeTwo256>, ProofAlgorithm<BlakeTwo256>>::from_iter((*exs).clone());
+				layer2_leaves.push(tree.root());
+				layer1_merkles.push((i, Some(tree)));
+			} else {
+				let hash: H256 = Default::default();
+				layer2_leaves.push(hash);
+				layer1_merkles.push((i, None));
+			}
+		}
+		let layer2_tree = MerkleTree::<ProofHash<BlakeTwo256>, ProofAlgorithm<BlakeTwo256>>::new(layer2_leaves);
+		let layer2_root = layer2_tree.root();
+		assert_eq!(layer2_root.as_bytes(), proof.as_bytes(), "proof root not match");
+
+        // post-extrinsics book-keeping.
+        <system::Module<System>>::note_finished_extrinsics();
+        <AllModules as OnFinalize<System::BlockNumber>>::on_finalize(block_number);
+    }
+
     /// Execute given extrinsics and take care of post-extrinsics book-keeping
     fn execute_extrinsics_with_book_keeping_with_proof(extrinsics: Vec<Block::Extrinsic>, block_number: NumberFor<Block>, proof: H256, cur_shard: u16, shard_count: u16) {
         // let mut exe_result = vec![];
@@ -238,90 +284,6 @@
         <AllModules as OnFinalize<System::BlockNumber>>::on_finalize(block_number);
     }
 
-    /// Finalize the block - it is up the caller to ensure that all header fields are valid
-    /// except state-root.
-    pub fn finalize_block() -> System::Header {
-        <system::Module<System>>::note_finished_extrinsics();
-        <AllModules as OnFinalize<System::BlockNumber>>::on_finalize(<system::Module<System>>::block_number());
-=======
-		Self::execute_extrinsics_with_book_keeping(extrinsics, *header.number(), proof, cur_shard, shard_count);
->>>>>>> 2dbd614b
-
-		// any final checks
-		Self::final_checks(&header);
-	}
-
-	/// Execute given extrinsics and take care of post-extrinsics book-keeping
-	fn execute_extrinsics_with_book_keeping(extrinsics: Vec<Block::Extrinsic>, block_number: NumberFor<Block>, proof: H256, cur_shard: u16, shard_count: u16) {
-		// let mut exe_result = vec![];
-		// let mut hashs = vec![];
-		let mut extrinsic_shard: HashMap<u16, Vec<H256>> = HashMap::new();
-		for tx in extrinsics {
-			let bytes = tx.encode();
-			let is_signed = tx.is_signed().unwrap();
-			let hash = Blake2Hasher::hash(bytes.as_slice());
-			match Self::apply_extrinsic_no_note(tx) {
-				Ok(ApplyOutcome::Success) => {
-					if is_signed {
-						let ex_type = OriginExtrinsic::<H256, u128>::decode_type(bytes.clone());
-						let ex = OriginExtrinsic::<H256, u128>::decode(ex_type, bytes).unwrap();
-						let to = ex.to();
-						if let Some(num) = shard_num_for(&to, shard_count) {
-							if num != cur_shard {
-								let v = extrinsic_shard.entry(num).or_insert(vec![hash]);
-								v.push(hash);
-							}
-						}
-					}
-                },
-				_ => ()
-			}
-		}
-
-		let mut layer1_merkles = Vec::new();
-		let mut layer2_leaves = vec![];
-		for i in 0..shard_count {
-			if extrinsic_shard.contains_key(&i) {
-				let exs = extrinsic_shard.get(&i).unwrap();
-				let tree = MerkleTree::<ProofHash<BlakeTwo256>, ProofAlgorithm<BlakeTwo256>>::from_iter((*exs).clone());
-				layer2_leaves.push(tree.root());
-				layer1_merkles.push((i, Some(tree)));
-			} else {
-				let hash: H256 = Default::default();
-				layer2_leaves.push(hash);
-				layer1_merkles.push((i, None));
-			}
-		}
-		let layer2_tree = MerkleTree::<ProofHash<BlakeTwo256>, ProofAlgorithm<BlakeTwo256>>::new(layer2_leaves);
-		let layer2_root = layer2_tree.root();
-		assert_eq!(layer2_root.as_bytes(), proof.as_bytes(), "proof root not match");
-
-<<<<<<< HEAD
-    /// Apply an extrinsic inside the block execution function.
-    fn apply_extrinsic_no_note_with_proof(uxt: Block::Extrinsic) -> result::Result<ApplyOutcome, ApplyError> {
-        let l = uxt.encode().len();
-        match Self::apply_extrinsic_with_len(uxt, l, None) {
-            Ok(internal::ApplyOutcome::Success) => Ok(ApplyOutcome::Success),
-            Ok(internal::ApplyOutcome::Fail(e)) => {runtime_io::print(e); Ok(ApplyOutcome::Fail)},
-            Err(internal::ApplyError::CantPay) => panic!("All extrinsics should have sender able to pay their fees"),
-            Err(internal::ApplyError::BadSignature(_)) => panic!("All extrinsics should be properly signed"),
-            Err(internal::ApplyError::Stale) | Err(internal::ApplyError::Future) => panic!("All extrinsics should have the correct nonce"),
-            Err(internal::ApplyError::FullBlock) => panic!("Extrinsics should not exceed block limit"),
-        }
-    }
-
-    /// Actually apply an extrinsic given its `encoded_len`; this doesn't note its hash.
-    fn apply_extrinsic_with_len(uxt: Block::Extrinsic, encoded_len: usize, to_note: Option<Vec<u8>>) -> result::Result<internal::ApplyOutcome, internal::ApplyError> {
-        let origin_data = uxt.encode();
-        // Verify the signature is good.
-        let xt = uxt.check(&Default::default()).map_err(internal::ApplyError::BadSignature)?;
-=======
-		// post-extrinsics book-keeping.
-		<system::Module<System>>::note_finished_extrinsics();
-		<AllModules as OnFinalize<System::BlockNumber>>::on_finalize(block_number);
-	}
->>>>>>> 2dbd614b
-
 	/// Finalize the block - it is up the caller to ensure that all header fields are valid
 	/// except state-root.
 	pub fn finalize_block() -> System::Header {
@@ -350,18 +312,31 @@
 		}
 	}
 
-	/// Apply an extrinsic inside the block execution function.
-	fn apply_extrinsic_no_note(uxt: Block::Extrinsic) -> result::Result<ApplyOutcome, ApplyError> {
-		let l = uxt.encode().len();
-		match Self::apply_extrinsic_with_len(uxt, l, None) {
-			Ok(internal::ApplyOutcome::Success) => Ok(ApplyOutcome::Success),
-            Ok(internal::ApplyOutcome::Fail(e)) => { runtime_io::print(e); Ok(ApplyOutcome::Fail) },
-			Err(internal::ApplyError::CantPay) => panic!("All extrinsics should have sender able to pay their fees"),
-			Err(internal::ApplyError::BadSignature(_)) => panic!("All extrinsics should be properly signed"),
-			Err(internal::ApplyError::Stale) | Err(internal::ApplyError::Future) => panic!("All extrinsics should have the correct nonce"),
-			Err(internal::ApplyError::FullBlock) => panic!("Extrinsics should not exceed block limit"),
-		}
-	}
+    /// Apply an extrinsic inside the block execution function.
+    fn apply_extrinsic_no_note(uxt: Block::Extrinsic) {
+        let l = uxt.encode().len();
+        match Self::apply_extrinsic_with_len(uxt, l, None) {
+            Ok(internal::ApplyOutcome::Success) => (),
+            Ok(internal::ApplyOutcome::Fail(e)) => runtime_io::print(e),
+            Err(internal::ApplyError::CantPay) => panic!("All extrinsics should have sender able to pay their fees"),
+            Err(internal::ApplyError::BadSignature(_)) => panic!("All extrinsics should be properly signed"),
+            Err(internal::ApplyError::Stale) | Err(internal::ApplyError::Future) => panic!("All extrinsics should have the correct nonce"),
+            Err(internal::ApplyError::FullBlock) => panic!("Extrinsics should not exceed block limit"),
+        }
+    }
+
+    /// Apply an extrinsic inside the block execution function.
+    fn apply_extrinsic_no_note_with_proof(uxt: Block::Extrinsic) -> result::Result<ApplyOutcome, ApplyError> {
+        let l = uxt.encode().len();
+        match Self::apply_extrinsic_with_len(uxt, l, None) {
+            Ok(internal::ApplyOutcome::Success) => Ok(ApplyOutcome::Success),
+            Ok(internal::ApplyOutcome::Fail(e)) => {runtime_io::print(e); Ok(ApplyOutcome::Fail)},
+            Err(internal::ApplyError::CantPay) => panic!("All extrinsics should have sender able to pay their fees"),
+            Err(internal::ApplyError::BadSignature(_)) => panic!("All extrinsics should be properly signed"),
+            Err(internal::ApplyError::Stale) | Err(internal::ApplyError::Future) => panic!("All extrinsics should have the correct nonce"),
+            Err(internal::ApplyError::FullBlock) => panic!("Extrinsics should not exceed block limit"),
+        }
+    }
 
 	/// Actually apply an extrinsic given its `encoded_len`; this doesn't note its hash.
 	fn apply_extrinsic_with_len(uxt: Block::Extrinsic, encoded_len: usize, to_note: Option<Vec<u8>>) -> result::Result<internal::ApplyOutcome, internal::ApplyError> {
