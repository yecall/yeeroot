[package]
name = "yee-srml-executive"
version = "0.4.0"
authors = ["YeeCo <contact@yeefoundation.com>"]
edition = "2018"

[dependencies]
serde = { version = "1.0", optional = true }
parity-codec = { version = "3.2", default-features = false }
rstd = { package = "sr-std", git = "https://github.com/yeeco/substrate.git", branch = "yee-v1.0", default-features = false }
runtime_io = { package = "sr-io", git = "https://github.com/yeeco/substrate.git", branch = "yee-v1.0", default-features = false }
primitives = { package = "sr-primitives", git = "https://github.com/yeeco/substrate.git", branch = "yee-v1.0", default-features = false }
srml-support = { package = "srml-support", git = "https://github.com/yeeco/substrate.git", branch = "yee-v1.0", default-features = false }
system = { package = "srml-system", git = "https://github.com/yeeco/substrate.git", branch = "yee-v1.0", default-features = false }
balances = { package = "yee-srml-balances", path = "../yee-balances", default-features = false }
sharding = { package = "yee-srml-sharding", path = "../yee-sharding", default-features = false }
yee-sharding-primitives = { package = "yee-sharding-primitives", path = "../../core/sharding/primitives", default-features = false }
substrate-primitives = { package = "substrate-primitives", git = "https://github.com/yeeco/substrate.git", branch = "yee-v1.0", default-features = false }
relay = { package = "yee-srml-relay", path = "../yee-relay", default-features = false }
yee-sr-primitives = { package = "yee-sr-primitives", path = "../../core/sr-primitives", default-features = false }
<<<<<<< HEAD
hash-db = "0.12"
merkle_light = { git = "https://github.com/yeeco/merkle_light.git", branch = "yee" }
yee-merkle = { path = "../../core/util/merkle" }
=======
hash-db = { version = "0.12", default-features = false }
merkle_light = { git = "https://github.com/yeeco/merkle_light.git", rev = "fd8bd7352681126fe4cf2d7f225de96d645bd1e1", default-features = false }
yee-merkle = { path = "../../core/util/merkle", default-features = false }
>>>>>>> 2dbd614b
hashbrown = "0.8.0"

[dev-dependencies]
hex-literal = "0.1.0"
substrate-primitives = { git = "https://github.com/yeeco/substrate.git", branch = "yee-v1.0" }
srml-indices = { git = "https://github.com/yeeco/substrate.git",  branch = "yee-v1.0" }
balances = { package = "yee-srml-balances", path = "../yee-balances" }
parity-codec-derive = { version = "3.1" }

[features]
default = ["std"]
std = [
	"rstd/std",
	"srml-support/std",
	"serde",
	"parity-codec/std",
	"primitives/std",
	"runtime_io/std",
	"system/std",
	"relay/std",
	"yee-sr-primitives/std",
	"merkle_light/std",
	"yee-merkle/std",
]<|MERGE_RESOLUTION|>--- conflicted
+++ resolved
@@ -18,15 +18,9 @@
 substrate-primitives = { package = "substrate-primitives", git = "https://github.com/yeeco/substrate.git", branch = "yee-v1.0", default-features = false }
 relay = { package = "yee-srml-relay", path = "../yee-relay", default-features = false }
 yee-sr-primitives = { package = "yee-sr-primitives", path = "../../core/sr-primitives", default-features = false }
-<<<<<<< HEAD
-hash-db = "0.12"
-merkle_light = { git = "https://github.com/yeeco/merkle_light.git", branch = "yee" }
-yee-merkle = { path = "../../core/util/merkle" }
-=======
 hash-db = { version = "0.12", default-features = false }
 merkle_light = { git = "https://github.com/yeeco/merkle_light.git", rev = "fd8bd7352681126fe4cf2d7f225de96d645bd1e1", default-features = false }
 yee-merkle = { path = "../../core/util/merkle", default-features = false }
->>>>>>> 2dbd614b
 hashbrown = "0.8.0"
 
 [dev-dependencies]
