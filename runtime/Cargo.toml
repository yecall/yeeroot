[package]
name = "yee-runtime"
version = "1.0.0"
authors = ["Anonymous"]
edition = "2018"

[dependencies]
serde = { version = "1.0", optional = true, features = ["derive"] }
safe-mix = { version = "1.0", default-features = false }
parity-codec = { version = "3.5", default-features = false, features = ["derive"] }
<<<<<<< HEAD
pow = { package = "srml-yee-pow", path = "../srml/yee-pow", default_features = false }
consensus-pow = { package = "yee-consensus-pow-primitives", path = "../core/consensus/pow/primitives", default_features = false }
rstd = { package = "sr-std", git = "https://github.com/paritytech/substrate.git", default_features = false, branch = "v1.0" }
runtime-io = { package = "sr-io", git = "https://github.com/paritytech/substrate.git", default_features = false, branch = "v1.0" }
version = { package = "sr-version", git = "https://github.com/paritytech/substrate.git", default_features = false, branch = "v1.0" }
support = { package = "srml-support", git = "https://github.com/paritytech/substrate.git", default_features = false, branch = "v1.0" }
primitives = { package = "substrate-primitives", git = "https://github.com/paritytech/substrate.git", default_features = false, branch = "v1.0" }
balances = { package = "srml-balances", git = "https://github.com/paritytech/substrate.git", default_features = false, branch = "v1.0" }
consensus = { package = "srml-consensus", git = "https://github.com/paritytech/substrate.git", default_features = false, branch = "v1.0" }
executive = { package = "srml-executive", git = "https://github.com/paritytech/substrate.git", default_features = false, branch = "v1.0" }
indices = { package = "srml-indices", git = "https://github.com/paritytech/substrate.git", default_features = false, branch = "v1.0" }
system = { package = "srml-system", git = "https://github.com/paritytech/substrate.git", default_features = false, branch = "v1.0" }
timestamp = { package = "srml-timestamp", git = "https://github.com/paritytech/substrate.git", default_features = false, branch = "v1.0" }
sudo = { package = "srml-sudo", git = "https://github.com/paritytech/substrate.git", default_features = false, branch = "v1.0" }
runtime-primitives = { package = "sr-primitives", git = "https://github.com/paritytech/substrate.git", default_features = false, branch = "v1.0" }
client = { package = "substrate-client", git = "https://github.com/paritytech/substrate.git", default_features = false, branch = "v1.0" }
offchain-primitives = { package = "substrate-offchain-primitives", git = "https://github.com/paritytech/substrate.git", default-features = false, branch = "v1.0" }
consensus_authorities = { package = "substrate-consensus-authorities", git = "https://github.com/paritytech/substrate.git", default-features = false, branch = "v1.0" }
=======
rstd = { package = "sr-std", git = "https://github.com/yeeco/substrate.git", default_features = false, branch = "yee-v1.0" }
runtime-io = { package = "sr-io", git = "https://github.com/yeeco/substrate.git", default_features = false, branch = "yee-v1.0" }
version = { package = "sr-version", git = "https://github.com/yeeco/substrate.git", default_features = false, branch = "yee-v1.0" }
support = { package = "srml-support", git = "https://github.com/yeeco/substrate.git", default_features = false, branch = "yee-v1.0" }
primitives = { package = "substrate-primitives", git = "https://github.com/yeeco/substrate.git", default_features = false, branch = "yee-v1.0" }
balances = { package = "srml-balances", git = "https://github.com/yeeco/substrate.git", default_features = false, branch = "yee-v1.0" }
consensus = { package = "srml-consensus", git = "https://github.com/yeeco/substrate.git", default_features = false, branch = "yee-v1.0" }
aura = { package = "srml-aura", git = "https://github.com/yeeco/substrate.git", default_features = false, branch = "yee-v1.0" }
executive = { package = "srml-executive", git = "https://github.com/yeeco/substrate.git", default_features = false, branch = "yee-v1.0" }
indices = { package = "srml-indices", git = "https://github.com/yeeco/substrate.git", default_features = false, branch = "yee-v1.0" }
system = { package = "srml-system", git = "https://github.com/yeeco/substrate.git", default_features = false, branch = "yee-v1.0" }
timestamp = { package = "srml-timestamp", git = "https://github.com/yeeco/substrate.git", default_features = false, branch = "yee-v1.0" }
sudo = { package = "srml-sudo", git = "https://github.com/yeeco/substrate.git", default_features = false, branch = "yee-v1.0" }
runtime-primitives = { package = "sr-primitives", git = "https://github.com/yeeco/substrate.git", default_features = false, branch = "yee-v1.0" }
client = { package = "substrate-client", git = "https://github.com/yeeco/substrate.git", default_features = false, branch = "yee-v1.0" }
consensus-aura = { package = "substrate-consensus-aura-primitives", git = "https://github.com/yeeco/substrate.git", default_features = false, branch = "yee-v1.0" }
offchain-primitives = { package = "substrate-offchain-primitives", git = "https://github.com/yeeco/substrate.git", default-features = false, branch = "yee-v1.0" }
consensus_authorities = { package = "substrate-consensus-authorities", git = "https://github.com/yeeco/substrate.git", default-features = false, branch = "yee-v1.0" }
>>>>>>> b9be5aa1

[features]
default = ["std"]
std = [
	"pow/std",
	"consensus-pow/std",
	"parity-codec/std",
	"runtime-primitives/std",
	"client/std",
	"rstd/std",
	"runtime-io/std",
	"support/std",
	"balances/std",
	"consensus/std",
	"executive/std",
	"indices/std",
	"primitives/std",
	"system/std",
	"timestamp/std",
	"sudo/std",
	"version/std",
	"serde",
	"safe-mix/std",
	"offchain-primitives/std",
	"consensus_authorities/std",
]<|MERGE_RESOLUTION|>--- conflicted
+++ resolved
@@ -8,26 +8,8 @@
 serde = { version = "1.0", optional = true, features = ["derive"] }
 safe-mix = { version = "1.0", default-features = false }
 parity-codec = { version = "3.5", default-features = false, features = ["derive"] }
-<<<<<<< HEAD
 pow = { package = "srml-yee-pow", path = "../srml/yee-pow", default_features = false }
 consensus-pow = { package = "yee-consensus-pow-primitives", path = "../core/consensus/pow/primitives", default_features = false }
-rstd = { package = "sr-std", git = "https://github.com/paritytech/substrate.git", default_features = false, branch = "v1.0" }
-runtime-io = { package = "sr-io", git = "https://github.com/paritytech/substrate.git", default_features = false, branch = "v1.0" }
-version = { package = "sr-version", git = "https://github.com/paritytech/substrate.git", default_features = false, branch = "v1.0" }
-support = { package = "srml-support", git = "https://github.com/paritytech/substrate.git", default_features = false, branch = "v1.0" }
-primitives = { package = "substrate-primitives", git = "https://github.com/paritytech/substrate.git", default_features = false, branch = "v1.0" }
-balances = { package = "srml-balances", git = "https://github.com/paritytech/substrate.git", default_features = false, branch = "v1.0" }
-consensus = { package = "srml-consensus", git = "https://github.com/paritytech/substrate.git", default_features = false, branch = "v1.0" }
-executive = { package = "srml-executive", git = "https://github.com/paritytech/substrate.git", default_features = false, branch = "v1.0" }
-indices = { package = "srml-indices", git = "https://github.com/paritytech/substrate.git", default_features = false, branch = "v1.0" }
-system = { package = "srml-system", git = "https://github.com/paritytech/substrate.git", default_features = false, branch = "v1.0" }
-timestamp = { package = "srml-timestamp", git = "https://github.com/paritytech/substrate.git", default_features = false, branch = "v1.0" }
-sudo = { package = "srml-sudo", git = "https://github.com/paritytech/substrate.git", default_features = false, branch = "v1.0" }
-runtime-primitives = { package = "sr-primitives", git = "https://github.com/paritytech/substrate.git", default_features = false, branch = "v1.0" }
-client = { package = "substrate-client", git = "https://github.com/paritytech/substrate.git", default_features = false, branch = "v1.0" }
-offchain-primitives = { package = "substrate-offchain-primitives", git = "https://github.com/paritytech/substrate.git", default-features = false, branch = "v1.0" }
-consensus_authorities = { package = "substrate-consensus-authorities", git = "https://github.com/paritytech/substrate.git", default-features = false, branch = "v1.0" }
-=======
 rstd = { package = "sr-std", git = "https://github.com/yeeco/substrate.git", default_features = false, branch = "yee-v1.0" }
 runtime-io = { package = "sr-io", git = "https://github.com/yeeco/substrate.git", default_features = false, branch = "yee-v1.0" }
 version = { package = "sr-version", git = "https://github.com/yeeco/substrate.git", default_features = false, branch = "yee-v1.0" }
@@ -35,7 +17,6 @@
 primitives = { package = "substrate-primitives", git = "https://github.com/yeeco/substrate.git", default_features = false, branch = "yee-v1.0" }
 balances = { package = "srml-balances", git = "https://github.com/yeeco/substrate.git", default_features = false, branch = "yee-v1.0" }
 consensus = { package = "srml-consensus", git = "https://github.com/yeeco/substrate.git", default_features = false, branch = "yee-v1.0" }
-aura = { package = "srml-aura", git = "https://github.com/yeeco/substrate.git", default_features = false, branch = "yee-v1.0" }
 executive = { package = "srml-executive", git = "https://github.com/yeeco/substrate.git", default_features = false, branch = "yee-v1.0" }
 indices = { package = "srml-indices", git = "https://github.com/yeeco/substrate.git", default_features = false, branch = "yee-v1.0" }
 system = { package = "srml-system", git = "https://github.com/yeeco/substrate.git", default_features = false, branch = "yee-v1.0" }
@@ -43,10 +24,8 @@
 sudo = { package = "srml-sudo", git = "https://github.com/yeeco/substrate.git", default_features = false, branch = "yee-v1.0" }
 runtime-primitives = { package = "sr-primitives", git = "https://github.com/yeeco/substrate.git", default_features = false, branch = "yee-v1.0" }
 client = { package = "substrate-client", git = "https://github.com/yeeco/substrate.git", default_features = false, branch = "yee-v1.0" }
-consensus-aura = { package = "substrate-consensus-aura-primitives", git = "https://github.com/yeeco/substrate.git", default_features = false, branch = "yee-v1.0" }
 offchain-primitives = { package = "substrate-offchain-primitives", git = "https://github.com/yeeco/substrate.git", default-features = false, branch = "yee-v1.0" }
 consensus_authorities = { package = "substrate-consensus-authorities", git = "https://github.com/yeeco/substrate.git", default-features = false, branch = "yee-v1.0" }
->>>>>>> b9be5aa1
 
 [features]
 default = ["std"]
