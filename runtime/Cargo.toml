[package]
name = "yee-runtime"
version = "1.0.0"
authors = ["Anonymous"]
edition = "2018"

[dependencies]
serde = { version = "1.0", optional = true, features = ["derive"] }
safe-mix = { version = "1.0", default-features = false }
parity-codec = { version = "3.5", default-features = false, features = ["derive"] }
pow = { package = "yee-srml-pow", path = "../srml/yee-pow", default_features = false }
consensus-pow = { package = "yee-consensus-pow-primitives", path = "../core/consensus/pow/primitives", default_features = false }
sharding_primitives = { package = "yee-sharding-primitives", path = "../core/sharding/primitives", default_features = false }
sharding = { package = "yee-srml-sharding", path = "../srml/yee-sharding", default_features = false }
rstd = { package = "sr-std", git = "https://github.com/yeeco/substrate.git", default_features = false, branch = "zzq/foreign-proof" }
runtime-io = { package = "sr-io", git = "https://github.com/yeeco/substrate.git", default_features = false, branch = "zzq/foreign-proof" }
version = { package = "sr-version", git = "https://github.com/yeeco/substrate.git", default_features = false, branch = "zzq/foreign-proof" }
support = { package = "srml-support", git = "https://github.com/yeeco/substrate.git", default_features = false, branch = "zzq/foreign-proof" }
primitives = { package = "substrate-primitives", git = "https://github.com/yeeco/substrate.git", default_features = false, branch = "zzq/foreign-proof" }
balances = { package = "yee-srml-balances", path="../srml/yee-balances", default_features = false }
consensus = { package = "srml-consensus", git = "https://github.com/yeeco/substrate.git", default_features = false, branch = "zzq/foreign-proof" }
executive = { package = "yee-srml-executive", path="../srml/yee-executive", default_features = false }
indices = { package = "srml-indices", git = "https://github.com/yeeco/substrate.git", default_features = false, branch = "zzq/foreign-proof" }
system = { package = "srml-system", git = "https://github.com/yeeco/substrate.git", default_features = false, branch = "zzq/foreign-proof" }
timestamp = { package = "srml-timestamp", git = "https://github.com/yeeco/substrate.git", default_features = false, branch = "zzq/foreign-proof" }
runtime-primitives = { package = "sr-primitives", git = "https://github.com/yeeco/substrate.git", default_features = false, branch = "zzq/foreign-proof" }
client = { package = "substrate-client", git = "https://github.com/yeeco/substrate.git", default_features = false, branch = "zzq/foreign-proof" }
offchain-primitives = { package = "substrate-offchain-primitives", git = "https://github.com/yeeco/substrate.git", default-features = false, branch = "zzq/foreign-proof" }
consensus_authorities = { package = "substrate-consensus-authorities", git = "https://github.com/yeeco/substrate.git", default-features = false, branch = "zzq/foreign-proof" }
crfg = { package = "yee-srml-crfg", path = "../srml/yee-crfg", default-features = false }
<<<<<<< HEAD
finality-tracker = { package = "srml-finality-tracker", git = "https://github.com/yeeco/substrate.git", default_features = false, branch = "zzq/foreign-proof" }
relay-proof = { package = "yee-srml-relay-proof", path = "../srml/yee-relay-proof", default-features = false }
=======
finality-tracker = { package = "srml-finality-tracker", path = "../srml/yee-tracker" , default_features = false}
>>>>>>> 0bf39000

[features]
default = ["std"]
std = [
    "crfg/std",
    "finality-tracker/std",
    "sharding/std",
	"pow/std",
	"consensus-pow/std",
	"parity-codec/std",
	"runtime-primitives/std",
	"client/std",
	"rstd/std",
	"runtime-io/std",
	"support/std",
	"balances/std",
	"consensus/std",
	"executive/std",
	"indices/std",
	"primitives/std",
	"system/std",
	"timestamp/std",
	"version/std",
	"serde",
	"safe-mix/std",
	"offchain-primitives/std",
	"consensus_authorities/std",
	"sharding_primitives/std",
	"relay-proof/std",
]<|MERGE_RESOLUTION|>--- conflicted
+++ resolved
@@ -28,12 +28,8 @@
 offchain-primitives = { package = "substrate-offchain-primitives", git = "https://github.com/yeeco/substrate.git", default-features = false, branch = "zzq/foreign-proof" }
 consensus_authorities = { package = "substrate-consensus-authorities", git = "https://github.com/yeeco/substrate.git", default-features = false, branch = "zzq/foreign-proof" }
 crfg = { package = "yee-srml-crfg", path = "../srml/yee-crfg", default-features = false }
-<<<<<<< HEAD
-finality-tracker = { package = "srml-finality-tracker", git = "https://github.com/yeeco/substrate.git", default_features = false, branch = "zzq/foreign-proof" }
+finality-tracker = { package = "srml-finality-tracker", path = "../srml/yee-tracker", default_features = false, branch = "zzq/foreign-proof" }
 relay-proof = { package = "yee-srml-relay-proof", path = "../srml/yee-relay-proof", default-features = false }
-=======
-finality-tracker = { package = "srml-finality-tracker", path = "../srml/yee-tracker" , default_features = false}
->>>>>>> 0bf39000
 
 [features]
 default = ["std"]
