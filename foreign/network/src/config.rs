// Copyright (C) 2019 Yee Foundation.
//
// This file is part of YeeChain.
//
// YeeChain is free software: you can redistribute it and/or modify
// it under the terms of the GNU General Public License as published by
// the Free Software Foundation, either version 3 of the License, or
// (at your option) any later version.
//
// YeeChain is distributed in the hope that it will be useful,
// but WITHOUT ANY WARRANTY; without even the implied warranty of
// MERCHANTABILITY or FITNESS FOR A PARTICULAR PURPOSE.  See the
// GNU General Public License for more details.
//
// You should have received a copy of the GNU General Public License
// along with YeeChain.  If not, see <https://www.gnu.org/licenses/>.

//! Configuration for the networking layer of Substrate.

pub use network_libp2p::NetworkConfiguration;
use crate::chain::Client;
use crate::{IdentifySpecialization, ExHashT};
use runtime_primitives::traits::{Block as BlockT};
use std::sync::Arc;
use serde::export::PhantomData;

/// Service initialization parameters.
pub struct Params<B: BlockT, I: IdentifySpecialization> {
	/// Configuration.
	pub config: ProtocolConfig,
	/// Network layer configuration.
	pub network_config: NetworkConfiguration,
	/// Substrate relay chain access point.
	pub chain: Arc<Client<B>>,
	/// Identify specialization.
	pub identify_specialization: I,
}

/// Configuration for the Substrate-specific part of the networking layer.
#[derive(Clone)]
pub struct ProtocolConfig {
<<<<<<< HEAD
=======
	/// Shard num
>>>>>>> f66dc965
	pub shard_num: u16,
}<|MERGE_RESOLUTION|>--- conflicted
+++ resolved
@@ -39,9 +39,6 @@
 /// Configuration for the Substrate-specific part of the networking layer.
 #[derive(Clone)]
 pub struct ProtocolConfig {
-<<<<<<< HEAD
-=======
 	/// Shard num
->>>>>>> f66dc965
 	pub shard_num: u16,
 }