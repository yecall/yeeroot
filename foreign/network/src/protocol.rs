// Copyright (C) 2019 Yee Foundation.
//
// This file is part of YeeChain.
//
// YeeChain is free software: you can redistribute it and/or modify
// it under the terms of the GNU General Public License as published by
// the Free Software Foundation, either version 3 of the License, or
// (at your option) any later version.
//
// YeeChain is distributed in the hope that it will be useful,
// but WITHOUT ANY WARRANTY; without even the implied warranty of
// MERCHANTABILITY or FITNESS FOR A PARTICULAR PURPOSE.  See the
// GNU General Public License for more details.
//
// You should have received a copy of the GNU General Public License
// along with YeeChain.  If not, see <https://www.gnu.org/licenses/>.

use crossbeam_channel::{self as channel, Receiver, Sender, select};
use futures::sync::mpsc;
use parking_lot::Mutex;
use network_libp2p::{PeerId, Severity};
use primitives::storage::StorageKey;
use runtime_primitives::{generic::BlockId, ConsensusEngineId};
use runtime_primitives::traits::{As, Block as BlockT, Header as HeaderT, NumberFor, Zero};
use crate::message::{self, Message};
use crate::message::generic::{Message as GenericMessage, OutMessage};
use crate::service::{NetworkChan, NetworkMsg, ExHashT};
use parking_lot::RwLock;
use rustc_hex::ToHex;
use std::collections::{BTreeMap, HashMap};
use std::sync::Arc;
use std::sync::atomic::AtomicBool;
use std::{cmp, num::NonZeroUsize, thread, time};
use log::{trace, debug, warn};
use crate::{error, util::LruHashSet};
use crate::chain::Client;
use serde::export::PhantomData;
use crate::config::{NetworkConfiguration, ProtocolConfig};
<<<<<<< HEAD

/// Interval at which we propagate exstrinsics;
const PROPAGATE_TIMEOUT: time::Duration = time::Duration::from_millis(2900);
=======
use crate::vprotocol::VProtocol;
>>>>>>> f66dc965

/// Current protocol version.
pub(crate) const CURRENT_VERSION: u32 = 2;
/// Lowest version we support
const MIN_VERSION: u32 = 2;

// Lock must always be taken in order declared here.
pub struct Protocol<B: BlockT, H: ExHashT> {
	out_message_sinks: Arc<Mutex<Vec<mpsc::UnboundedSender<OutMessage<B::Extrinsic>>>>>,
	network_chan: NetworkChan<B>,
	port: Receiver<ProtocolMsg<B, H>>,
	from_network_port: Receiver<FromNetworkMsg<B>>,
	config: ProtocolConfig,
	genesis_hash: B::Hash,
	context_data: ContextData<B, H>,
	// Connected peers pending Status message.
	handshaking_peers: HashMap<PeerId, HandshakingPeer>,
<<<<<<< HEAD
=======
	vprotocol: VProtocol<B, H>,
>>>>>>> f66dc965
}

/// A peer that we are connected to
/// and from whom we have not yet received a Status message.
struct HandshakingPeer {
	timestamp: time::Instant,
}

/// Peer information
#[derive(Debug)]
struct Peer<B: BlockT, H: ExHashT> {
	info: PeerInfo<B>,
	/// Holds a set of transactions known to this peer.
	known_extrinsics: LruHashSet<H>,
}

/// Info about a peer's known state.
#[derive(Clone, Debug)]
pub struct PeerInfo<B: BlockT> {
	/// Protocol version
	pub protocol_version: u32,
	/// Peer best block hash
	pub best_hash: B::Hash,
	/// Peer best block number
	pub best_number: <B::Header as HeaderT>::Number,
	/// Shard num
	pub shard_num: u16,
}

/// Data necessary to create a context.
struct ContextData<B: BlockT, H: ExHashT> {
	// All connected peers
	peers: HashMap<PeerId, Peer<B, H>>,
	pub chain: Arc<Client<B>>,
}

/// Messages sent to Protocol from elsewhere inside the system.
pub enum ProtocolMsg<B: BlockT, H: ExHashT> {
	/// Relay Extrinsics
	RelayExtrinsics(u16, Vec<(H, B::Extrinsic)>),
<<<<<<< HEAD
=======
	/// A block has been imported (sent by the client).
	BlockImported(B::Hash, B::Header),
>>>>>>> f66dc965
	Stop,
	/// Synchronization request.
	#[cfg(any(test, feature = "test-helpers"))]
	Synchronize,
}

/// Messages sent to Protocol from Network-libp2p.
pub enum FromNetworkMsg<B: BlockT> {
	/// A peer connected, with debug info.
	PeerConnected(PeerId, String),
	/// A peer disconnected, with debug info.
	PeerDisconnected(PeerId, String),
	/// A custom message from another peer.
	CustomMessage(PeerId, Message<B>),
	/// Let protocol know a peer is currenlty clogged.
	PeerClogged(PeerId, Option<Message<B>>),
	/// Synchronization request.
	#[cfg(any(test, feature = "test-helpers"))]
	Synchronize,
}

enum Incoming<B: BlockT, H: ExHashT> {
	FromNetwork(FromNetworkMsg<B>),
	FromClient(ProtocolMsg<B, H>)
}

impl<B: BlockT, H: ExHashT> Protocol<B, H> {
	/// Create a new instance.
	pub fn new(
		out_message_sinks: Arc<Mutex<Vec<mpsc::UnboundedSender<OutMessage<B::Extrinsic>>>>>,
		is_offline: Arc<AtomicBool>,
		is_major_syncing: Arc<AtomicBool>,
		network_chan: NetworkChan<B>,
		config: ProtocolConfig,
		chain: Arc<Client<B>>,
	) -> error::Result<(Sender<ProtocolMsg<B, H>>, Sender<FromNetworkMsg<B>>)> {
		let (protocol_sender, port) = channel::unbounded();
		let (from_network_sender, from_network_port) = channel::bounded(4);
		let info = chain.info()?;
<<<<<<< HEAD
=======

		let vprotocol = VProtocol::new(
			network_chan.clone(),
			chain.clone(),
				 config.shard_num
		)?;

>>>>>>> f66dc965
		let _ = thread::Builder::new()
			.name("Protocol".into())
			.spawn(move || {
				let mut protocol = Protocol {
					out_message_sinks,
					network_chan,
					from_network_port,
					config,
					port,
					genesis_hash: info.chain.genesis_hash,
					context_data: ContextData {
						peers: HashMap::<PeerId, Peer<B, H>>::new(),
						chain,
					},
					handshaking_peers: HashMap::new(),
<<<<<<< HEAD
=======
					vprotocol,
>>>>>>> f66dc965
				};
				while protocol.run() {
					// Running until all senders have been dropped...
				}
			})
			.expect("Protocol thread spawning failed");
		Ok((protocol_sender, from_network_sender))
	}

	fn run(
		&mut self
	) -> bool {
		let msg = select! {
			recv(self.port) -> event => {
				match event {
					Ok(msg) => Incoming::FromClient(msg),
					// Our sender has been dropped, quit.
					Err(_) => {
						Incoming::FromClient(ProtocolMsg::Stop)
					},
				}
			},
			recv(self.from_network_port) -> event => {
				match event {
					Ok(msg) => Incoming::FromNetwork(msg),
					// Our sender has been dropped, quit.
					Err(_) => {
						Incoming::FromClient(ProtocolMsg::Stop)
					},
				}
			},
		};
		self.handle_msg(msg)
	}

	fn handle_msg(&mut self, msg: Incoming<B, H>) -> bool {
		match msg {
			Incoming::FromNetwork(msg) => self.handle_network_msg(msg),
			Incoming::FromClient(msg) => self.handle_client_msg(msg),
		}
	}

	fn handle_client_msg(&mut self, msg: ProtocolMsg<B, H>) -> bool {
		match msg {
			ProtocolMsg::RelayExtrinsics(shard_num, extrinsics) =>
				self.on_relay_extrinsics(shard_num, extrinsics),
<<<<<<< HEAD
=======
			ProtocolMsg::BlockImported(hash, header) =>
				self.on_block_imported(hash, &header),
>>>>>>> f66dc965
			ProtocolMsg::Stop => {
				self.stop();
				return false;
			},
			#[cfg(any(test, feature = "test-helpers"))]
			ProtocolMsg::Synchronize => self.network_chan.send(NetworkMsg::Synchronized),
		}
		true
	}

	fn handle_network_msg(&mut self, msg: FromNetworkMsg<B>) -> bool {
		match msg {
			FromNetworkMsg::PeerDisconnected(who, debug_info) => self.on_peer_disconnected(who, debug_info),
			FromNetworkMsg::PeerConnected(who, debug_info) => self.on_peer_connected(who, debug_info),
			FromNetworkMsg::PeerClogged(who, message) => self.on_clogged_peer(who, message),
			FromNetworkMsg::CustomMessage(who, message) => {
				self.on_custom_message(who, message)
			},
			#[cfg(any(test, feature = "test-helpers"))]
			FromNetworkMsg::Synchronize => self.network_chan.send(NetworkMsg::Synchronized),
		}
		true
	}

	fn on_custom_message(&mut self, who: PeerId, message: Message<B>) {
		match message {
			GenericMessage::Status(s) => self.on_status_message(who, s),
<<<<<<< HEAD
			GenericMessage::Extrinsics(m) => self.on_extrinsics(who, m),
=======
			GenericMessage::RelayExtrinsics(m) => self.on_relay_extrinsics_message(who, m),
			GenericMessage::VMessage(shard_num, vmessage) => {
				if shard_num == self.config.shard_num {
					self.vprotocol.on_vmessage(who, vmessage)
				}
			},
>>>>>>> f66dc965
		}
	}

	/// Called when a new peer is connected
	fn on_peer_connected(&mut self, who: PeerId, debug_info: String) {
		trace!(target: "sync-foreign", "Connecting {}: {}", who, debug_info);
		self.handshaking_peers.insert(who.clone(), HandshakingPeer { timestamp: time::Instant::now() });
<<<<<<< HEAD
		self.send_status(who);
=======
		self.send_status(who.clone());

		self.vprotocol.on_peer_connected(who, debug_info);
>>>>>>> f66dc965
	}

	/// Called by peer when it is disconnecting
	fn on_peer_disconnected(&mut self, peer: PeerId, debug_info: String) {
		trace!(target: "sync-foreign", "Disconnecting {}: {}", peer, debug_info);
		// lock all the the peer lists so that add/remove peer events are in order
		let removed = {
			self.handshaking_peers.remove(&peer);
			self.context_data.peers.remove(&peer).is_some()
		};
<<<<<<< HEAD
=======

		self.vprotocol.on_peer_disconnected(peer, debug_info);
>>>>>>> f66dc965
	}

	/// Called as a back-pressure mechanism if the networking detects that the peer cannot process
	/// our messaging rate fast enough.
	pub fn on_clogged_peer(&self, who: PeerId, _msg: Option<Message<B>>) {
		trace!(target: "sync-foreign", "Clogged peer {}", who);
		if let Some(peer) = self.context_data.peers.get(&who) {
			debug!(target: "sync-foreign", "Clogged peer {} (protocol_version: {:?}; \
				known_extrinsics: {:?}; best_hash: {:?}; best_number: {:?})",
				   who, peer.info.protocol_version, peer.known_extrinsics,
				   peer.info.best_hash, peer.info.best_number);
		} else {
			debug!(target: "sync", "Peer clogged before being properly connected");
		}
	}

	/// Called by peer to report status
	fn on_status_message(&mut self, who: PeerId, status: message::Status<B>) {
		trace!(target: "sync-foreign", "New peer {} {:?}", who, status);
		{
			if self.context_data.peers.contains_key(&who) {
				debug!("Unexpected status packet from {}", who);
				return;
			}
			if status.genesis_hash != self.genesis_hash {
				let reason = format!(
					"Peer is on different chain (our genesis: {} theirs: {})",
					self.genesis_hash, status.genesis_hash
				);
				self.network_chan.send(NetworkMsg::ReportPeer(
					who,
					Severity::Bad(reason),
				));
				return;
			}
			if status.version < MIN_VERSION && CURRENT_VERSION < status.min_supported_version {
				let reason = format!("Peer using unsupported protocol version {}", status.version);
				self.network_chan.send(NetworkMsg::ReportPeer(
					who,
					Severity::Bad(reason),
				));
				return;
			}

			let cache_limit = NonZeroUsize::new(1_000_000).expect("1_000_000 > 0; qed");

			let info = match self.handshaking_peers.remove(&who) {
				Some(_handshaking) => {
					let peer_info = PeerInfo {
						protocol_version: status.version,
						best_hash: status.best_hash,
						best_number: status.best_number,
						shard_num: status.shard_num,
					};
					peer_info
				},
				None => {
					debug!(target: "sync-foreign", "Received status from previously unconnected node {}", who);
					return;
				},
			};

			let peer = Peer {
				info,
				known_extrinsics: LruHashSet::new(cache_limit),
			};
			self.context_data.peers.insert(who.clone(), peer);

			debug!(target: "sync-foreign", "Connected {}", who);
		}
	}

	/// Called when peer sends us new extrinsics
<<<<<<< HEAD
	fn on_extrinsics(&mut self, who: PeerId, extrinsics: Vec<B::Extrinsic>) {
		trace!(target: "sync-foreign", "Received {} extrinsics from {}", extrinsics.len(), who);

		let message = OutMessage::Extrinsics(extrinsics);
		self.out_message_sinks.lock().retain(|sink| sink.unbounded_send(message.clone()).is_ok());
	}

	fn on_relay_extrinsics(&mut self, shard_num: u16, extrinsics: Vec<(H, B::Extrinsic)>){
		debug!(target: "sync-foreign", "Relay extrinsics");

		let targets = self.context_data.peers.iter_mut().filter(|(_, peer)| peer.info.shard_num == shard_num);

		for (who, peer) in targets{

			let (hashes, to_send): (Vec<_>, Vec<_>) = extrinsics
				.iter()
				.filter(|&(ref hash, _)| peer.known_extrinsics.insert(hash.clone()))
				.cloned()
				.unzip();

			if !to_send.is_empty() {
				trace!(target: "sync-foreign", "Sending {} transactions to {}", to_send.len(), who);
				self.network_chan.send(NetworkMsg::Outgoing(who.clone(), GenericMessage::Extrinsics(to_send)));
			}
		}
	}

=======
	fn on_relay_extrinsics_message(&mut self, who: PeerId, extrinsics: Vec<B::Extrinsic>) {
		trace!(target: "sync-foreign", "Received {} extrinsics from {}", extrinsics.len(), who);

		let message = OutMessage::RelayExtrinsics(extrinsics);
		self.out_message_sinks.lock().retain(|sink| sink.unbounded_send(message.clone()).is_ok());
	}

	fn on_relay_extrinsics(&mut self, shard_num: u16, extrinsics: Vec<(H, B::Extrinsic)>){
		debug!(target: "sync-foreign", "Relay extrinsics");

		let targets = self.context_data.peers.iter_mut().filter(|(_, peer)| peer.info.shard_num == shard_num);

		for (who, peer) in targets{

			let (hashes, to_send): (Vec<_>, Vec<_>) = extrinsics
				.iter()
				.filter(|&(ref hash, _)| peer.known_extrinsics.insert(hash.clone()))
				.cloned()
				.unzip();

			if !to_send.is_empty() {
				trace!(target: "sync-foreign", "Sending {} transactions to {}", to_send.len(), who);
				self.network_chan.send(NetworkMsg::Outgoing(who.clone(), GenericMessage::RelayExtrinsics(to_send)));
			}
		}
	}

	fn on_block_imported(&mut self, hash: B::Hash, header: &B::Header) {

		self.vprotocol.on_block_imported(hash, header);
	}

>>>>>>> f66dc965
	/// Send Status message
	fn send_status(&mut self, who: PeerId) {
		if let Ok(info) = self.context_data.chain.info() {
			let status = message::generic::Status {
				version: CURRENT_VERSION,
				min_supported_version: MIN_VERSION,
				genesis_hash: info.chain.genesis_hash,
				best_number: info.chain.best_number,
				best_hash: info.chain.best_hash,
<<<<<<< HEAD
				shard_num: self.config.shard_num,
			};
=======
				chain_status: Vec::new(),
				shard_num: self.config.shard_num,
			};
			trace!(target: "sync-foreign", "Sending status to {}: gh: {} shard_num: {}", who, info.chain.genesis_hash, self.config.shard_num);
>>>>>>> f66dc965
			self.send_message(who, GenericMessage::Status(status))
		}
	}

	fn stop(&mut self) {

	}

	fn send_message(&mut self, who: PeerId, message: Message<B>) {
		send_message::<B, H>(
			&self.network_chan,
			who,
			message,
		);
	}
}

fn send_message<B: BlockT, H: ExHashT>(
	network_chan: &NetworkChan<B>,
	who: PeerId,
	message: Message<B>,
) {
	network_chan.send(NetworkMsg::Outgoing(who, message));
}<|MERGE_RESOLUTION|>--- conflicted
+++ resolved
@@ -36,13 +36,7 @@
 use crate::chain::Client;
 use serde::export::PhantomData;
 use crate::config::{NetworkConfiguration, ProtocolConfig};
-<<<<<<< HEAD
-
-/// Interval at which we propagate exstrinsics;
-const PROPAGATE_TIMEOUT: time::Duration = time::Duration::from_millis(2900);
-=======
 use crate::vprotocol::VProtocol;
->>>>>>> f66dc965
 
 /// Current protocol version.
 pub(crate) const CURRENT_VERSION: u32 = 2;
@@ -60,10 +54,7 @@
 	context_data: ContextData<B, H>,
 	// Connected peers pending Status message.
 	handshaking_peers: HashMap<PeerId, HandshakingPeer>,
-<<<<<<< HEAD
-=======
 	vprotocol: VProtocol<B, H>,
->>>>>>> f66dc965
 }
 
 /// A peer that we are connected to
@@ -104,11 +95,8 @@
 pub enum ProtocolMsg<B: BlockT, H: ExHashT> {
 	/// Relay Extrinsics
 	RelayExtrinsics(u16, Vec<(H, B::Extrinsic)>),
-<<<<<<< HEAD
-=======
 	/// A block has been imported (sent by the client).
 	BlockImported(B::Hash, B::Header),
->>>>>>> f66dc965
 	Stop,
 	/// Synchronization request.
 	#[cfg(any(test, feature = "test-helpers"))]
@@ -148,8 +136,6 @@
 		let (protocol_sender, port) = channel::unbounded();
 		let (from_network_sender, from_network_port) = channel::bounded(4);
 		let info = chain.info()?;
-<<<<<<< HEAD
-=======
 
 		let vprotocol = VProtocol::new(
 			network_chan.clone(),
@@ -157,7 +143,6 @@
 				 config.shard_num
 		)?;
 
->>>>>>> f66dc965
 		let _ = thread::Builder::new()
 			.name("Protocol".into())
 			.spawn(move || {
@@ -173,10 +158,7 @@
 						chain,
 					},
 					handshaking_peers: HashMap::new(),
-<<<<<<< HEAD
-=======
 					vprotocol,
->>>>>>> f66dc965
 				};
 				while protocol.run() {
 					// Running until all senders have been dropped...
@@ -223,11 +205,8 @@
 		match msg {
 			ProtocolMsg::RelayExtrinsics(shard_num, extrinsics) =>
 				self.on_relay_extrinsics(shard_num, extrinsics),
-<<<<<<< HEAD
-=======
 			ProtocolMsg::BlockImported(hash, header) =>
 				self.on_block_imported(hash, &header),
->>>>>>> f66dc965
 			ProtocolMsg::Stop => {
 				self.stop();
 				return false;
@@ -255,16 +234,12 @@
 	fn on_custom_message(&mut self, who: PeerId, message: Message<B>) {
 		match message {
 			GenericMessage::Status(s) => self.on_status_message(who, s),
-<<<<<<< HEAD
-			GenericMessage::Extrinsics(m) => self.on_extrinsics(who, m),
-=======
 			GenericMessage::RelayExtrinsics(m) => self.on_relay_extrinsics_message(who, m),
 			GenericMessage::VMessage(shard_num, vmessage) => {
 				if shard_num == self.config.shard_num {
 					self.vprotocol.on_vmessage(who, vmessage)
 				}
 			},
->>>>>>> f66dc965
 		}
 	}
 
@@ -272,13 +247,9 @@
 	fn on_peer_connected(&mut self, who: PeerId, debug_info: String) {
 		trace!(target: "sync-foreign", "Connecting {}: {}", who, debug_info);
 		self.handshaking_peers.insert(who.clone(), HandshakingPeer { timestamp: time::Instant::now() });
-<<<<<<< HEAD
-		self.send_status(who);
-=======
 		self.send_status(who.clone());
 
 		self.vprotocol.on_peer_connected(who, debug_info);
->>>>>>> f66dc965
 	}
 
 	/// Called by peer when it is disconnecting
@@ -289,11 +260,8 @@
 			self.handshaking_peers.remove(&peer);
 			self.context_data.peers.remove(&peer).is_some()
 		};
-<<<<<<< HEAD
-=======
 
 		self.vprotocol.on_peer_disconnected(peer, debug_info);
->>>>>>> f66dc965
 	}
 
 	/// Called as a back-pressure mechanism if the networking detects that the peer cannot process
@@ -367,11 +335,10 @@
 	}
 
 	/// Called when peer sends us new extrinsics
-<<<<<<< HEAD
-	fn on_extrinsics(&mut self, who: PeerId, extrinsics: Vec<B::Extrinsic>) {
+	fn on_relay_extrinsics_message(&mut self, who: PeerId, extrinsics: Vec<B::Extrinsic>) {
 		trace!(target: "sync-foreign", "Received {} extrinsics from {}", extrinsics.len(), who);
 
-		let message = OutMessage::Extrinsics(extrinsics);
+		let message = OutMessage::RelayExtrinsics(extrinsics);
 		self.out_message_sinks.lock().retain(|sink| sink.unbounded_send(message.clone()).is_ok());
 	}
 
@@ -390,34 +357,6 @@
 
 			if !to_send.is_empty() {
 				trace!(target: "sync-foreign", "Sending {} transactions to {}", to_send.len(), who);
-				self.network_chan.send(NetworkMsg::Outgoing(who.clone(), GenericMessage::Extrinsics(to_send)));
-			}
-		}
-	}
-
-=======
-	fn on_relay_extrinsics_message(&mut self, who: PeerId, extrinsics: Vec<B::Extrinsic>) {
-		trace!(target: "sync-foreign", "Received {} extrinsics from {}", extrinsics.len(), who);
-
-		let message = OutMessage::RelayExtrinsics(extrinsics);
-		self.out_message_sinks.lock().retain(|sink| sink.unbounded_send(message.clone()).is_ok());
-	}
-
-	fn on_relay_extrinsics(&mut self, shard_num: u16, extrinsics: Vec<(H, B::Extrinsic)>){
-		debug!(target: "sync-foreign", "Relay extrinsics");
-
-		let targets = self.context_data.peers.iter_mut().filter(|(_, peer)| peer.info.shard_num == shard_num);
-
-		for (who, peer) in targets{
-
-			let (hashes, to_send): (Vec<_>, Vec<_>) = extrinsics
-				.iter()
-				.filter(|&(ref hash, _)| peer.known_extrinsics.insert(hash.clone()))
-				.cloned()
-				.unzip();
-
-			if !to_send.is_empty() {
-				trace!(target: "sync-foreign", "Sending {} transactions to {}", to_send.len(), who);
 				self.network_chan.send(NetworkMsg::Outgoing(who.clone(), GenericMessage::RelayExtrinsics(to_send)));
 			}
 		}
@@ -428,7 +367,6 @@
 		self.vprotocol.on_block_imported(hash, header);
 	}
 
->>>>>>> f66dc965
 	/// Send Status message
 	fn send_status(&mut self, who: PeerId) {
 		if let Ok(info) = self.context_data.chain.info() {
@@ -438,15 +376,10 @@
 				genesis_hash: info.chain.genesis_hash,
 				best_number: info.chain.best_number,
 				best_hash: info.chain.best_hash,
-<<<<<<< HEAD
-				shard_num: self.config.shard_num,
-			};
-=======
 				chain_status: Vec::new(),
 				shard_num: self.config.shard_num,
 			};
 			trace!(target: "sync-foreign", "Sending status to {}: gh: {} shard_num: {}", who, info.chain.genesis_hash, self.config.shard_num);
->>>>>>> f66dc965
 			self.send_message(who, GenericMessage::Status(status))
 		}
 	}
