// Copyright (C) 2019 Yee Foundation.
//
// This file is part of YeeChain.
//
// YeeChain is free software: you can redistribute it and/or modify
// it under the terms of the GNU General Public License as published by
// the Free Software Foundation, either version 3 of the License, or
// (at your option) any later version.
//
// YeeChain is distributed in the hope that it will be useful,
// but WITHOUT ANY WARRANTY; without even the implied warranty of
// MERCHANTABILITY or FITNESS FOR A PARTICULAR PURPOSE.  See the
// GNU General Public License for more details.
//
// You should have received a copy of the GNU General Public License
// along with YeeChain.  If not, see <https://www.gnu.org/licenses/>.

use std::{
    sync::Arc,
    marker::{Send, Sync},
    iter::once,
};
use parity_codec::{Decode, Encode, Compact};
use futures::Stream;
use substrate_service::{
    config::Configuration,
    ServiceFactory,
    TaskExecutor,
    FactoryBlock,
};
use yee_runtime::{
    Call,
    UncheckedExtrinsic,
    AccountId,
    Hash as RuntimeHash,
};
use runtime_primitives::{
    generic::BlockId,
    traits::{ProvideRuntimeApi, Block as BlockT, Header, Hash, Zero},
};
use substrate_client::{
    self,
    BlockchainEvents,
    ChainHead,
    blockchain::HeaderBackend,
    BlockBody,
};
use substrate_primitives::{
    hexdisplay::HexDisplay,
};
use transaction_pool::txpool::{self, Pool as TransactionPool};
use log::{debug, info, error};
use substrate_cli::error;
use yee_balances::Call as BalancesCall;
use yee_sharding_primitives::ShardingAPI;
use foreign_network::{SyncProvider, message::generic::OutMessage};
use foreign_chain::{ForeignChain, ForeignChainConfig};
use parking_lot::RwLock;
use util::relay_decode::RelayTransfer;

const MAX_BLOCK_INTERVAL: u64 = 2;   // TODO

pub fn start_relay_transfer<F, C, A>(
    client: Arc<C>,
    executor: &TaskExecutor,
<<<<<<< HEAD
    foreign_network: Arc<SyncProvider<FactoryBlock<F>, <FactoryBlock<F> as BlockT>::Hash>>,
    foreign_chains: Arc<RwLock<Option<ForeignChain<F, C>>>>,
    pool: Arc<TransactionPool<A>>,
=======
    foreign_network: Arc<SyncProvider<FactoryBlock<F>, <FactoryBlock<F> as BlockT>::Hash >>,
    foreign_chains: Arc<ForeignChain<F>>,
    pool: Arc<TransactionPool<A>>
>>>>>>> 7688042e
) -> error::Result<()>
    where F: ServiceFactory + Send + Sync,
          C: 'static + Send + Sync,
          C: HeaderBackend<FactoryBlock<F>> + BlockBody<FactoryBlock<F>>,
          C: BlockchainEvents<FactoryBlock<F>> + ChainHead<<F as ServiceFactory>::Block>,
          C: ProvideRuntimeApi,
          <C as ProvideRuntimeApi>::Api: ShardingAPI<FactoryBlock<F>>,
          A: txpool::ChainApi + 'static,
          <F as ServiceFactory>::Configuration: ForeignChainConfig + Send + Sync,
          Configuration<<F as ServiceFactory>::Configuration, <F as ServiceFactory>::Genesis>: Clone,
          <<<F as ServiceFactory>::Block as BlockT>::Header as Header>::Number: From<u64>,
          u64: From<<<<F as ServiceFactory>::Block as BlockT>::Header as Header>::Number>,
{
    let network_send = foreign_network.clone();
    let network_rev = foreign_network.clone();
    let client_notify = client.clone();
    let client_rcv = client.clone();
    let import_events = client_notify.import_notification_stream()
        .for_each(move |notification| {
            let hash = notification.hash;
            let block_id = BlockId::Hash(hash);
            let header = client_notify.header(block_id).unwrap().unwrap();
            let body = client_notify.block_body(&block_id).unwrap().unwrap();
            let api = client_notify.runtime_api();
            let tc = api.get_shard_count(&block_id).unwrap();    // total count
            let cs = api.get_curr_shard(&block_id).unwrap().unwrap();    // current shard
            for tx in &body {
                let ec = tx.encode();
                debug!(target: "foreign-relay", "len: {}, origin: {}", &ec.len(), HexDisplay::from(&ec));
                let ex: UncheckedExtrinsic = Decode::decode(&mut ec.as_slice()).unwrap();
                let sig = &ex.signature;
                if let None = sig {
                    continue;
                }
                if let Call::Balances(BalancesCall::transfer(dest, value)) = &ex.function {
                    let ds = yee_sharding_primitives::utils::shard_num_for(dest, tc as u16);    // dest shard
                    if ds.is_none() {
                        continue;
                    }
                    let ds = ds.unwrap();
                    if cs as u16 == ds {
                        continue;
                    }

                    // create relay transfer
                    let h: Compact<u64> = Compact((*header.number()).into());
                    let function = Call::Balances(BalancesCall::relay_transfer(ec, h, hash, *header.parent_hash()));
                    let relay = UncheckedExtrinsic::new_unsigned(function);
                    let buf = relay.encode();
                    let relay = Decode::decode(&mut buf.as_slice()).unwrap();
                    let relay_hash = <<FactoryBlock<F> as BlockT>::Header as Header>::Hashing::hash(buf.as_slice());
                    info!(target: "foreign-relay", "shard: {}, height: {}, amount: {}, hash:{:?}, encode: {}", ds, h.0, value, relay_hash, HexDisplay::from(&buf));

                    // broadcast relay transfer
                    network_send.on_relay_extrinsics(ds, vec![(relay_hash, relay)]);
                }
            }

            Ok(())
        });

    let foreign_events = network_rev.out_messages().for_each(move |messages| {
        match messages {
            OutMessage::RelayExtrinsics(txs) => {
                let block_id = BlockId::number(Zero::zero());
                let api = client_rcv.runtime_api();
                let tc = api.get_shard_count(&block_id).unwrap();    // total count
                let cs = api.get_curr_shard(&block_id).unwrap().unwrap();    // current shard
                for tx in &txs {
                    let tx = tx.encode();
                    if let Some(r_t) = RelayTransfer::<AccountId, u128, RuntimeHash>::decode(tx.clone()) {
                        let src = r_t.transfer.sender();
                        let ds = yee_sharding_primitives::utils::shard_num_for(&src, tc as u16);    // dest shard
                        if ds.is_none() {
                            continue;
                        }
                        let ds = ds.unwrap();
                        if cs as u16 == ds {
                            continue;
                        }
                    } else {
                        continue;
                    }

                    let block_id = BlockId::number(Zero::zero());
                    let tx = Decode::decode(&mut tx.as_slice()).unwrap();
                    pool.submit_relay_extrinsic(&block_id, tx, true).expect("Submit relay transfer into pool failed!");
                }
                info!(target: "foreign-relay", "received relay transaction: {:?}", txs);
            }
            OutMessage::BestBlockInfoChanged(shard_num, info) => {
                let mut number: u64 = info.best_number.into();
                if let Some(chain) = foreign_chains.read().as_ref().unwrap().get_shard_component(shard_num) {
                    let block_id = BlockId::number(number.into());
                    let spv_header = chain.client().header(&block_id).unwrap().unwrap();
                    pool.enforce_spv(shard_num, number, info.best_hash.clone().as_ref().to_vec(), spv_header.parent_hash().as_ref().to_vec());
                    // todo for crfg
                    if number > MAX_BLOCK_INTERVAL {
                        number -= MAX_BLOCK_INTERVAL;
                        let block_id = BlockId::number(number.into());
                        let spv_header = chain.client().header(&block_id).unwrap().unwrap();
                        let tag = (Compact(shard_num), Compact(number), spv_header.hash().as_ref().to_vec(), spv_header.parent_hash().as_ref().to_vec()).encode();
                        info!(target: "foreign-relay", "best block info reached. tag: {}", HexDisplay::from(&tag));
                        pool.import_provides(once(tag));
                    }
                } else {
                    error!(target: "foreign-relay", "Get shard component({:?}) failed!", shard_num);
                }
            }
            _ => { /* do nothing */ }
        }
        Ok(())
    });

    executor.spawn(import_events);
    executor.spawn(foreign_events);
    Ok(())
}<|MERGE_RESOLUTION|>--- conflicted
+++ resolved
@@ -63,15 +63,9 @@
 pub fn start_relay_transfer<F, C, A>(
     client: Arc<C>,
     executor: &TaskExecutor,
-<<<<<<< HEAD
-    foreign_network: Arc<SyncProvider<FactoryBlock<F>, <FactoryBlock<F> as BlockT>::Hash>>,
-    foreign_chains: Arc<RwLock<Option<ForeignChain<F, C>>>>,
-    pool: Arc<TransactionPool<A>>,
-=======
     foreign_network: Arc<SyncProvider<FactoryBlock<F>, <FactoryBlock<F> as BlockT>::Hash >>,
     foreign_chains: Arc<ForeignChain<F>>,
     pool: Arc<TransactionPool<A>>
->>>>>>> 7688042e
 ) -> error::Result<()>
     where F: ServiceFactory + Send + Sync,
           C: 'static + Send + Sync,
